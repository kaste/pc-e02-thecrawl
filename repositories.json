--- conflicted
+++ resolved
@@ -350,11 +350,8 @@
 		"SublimeText2RailsRelatedFiles": "Rails Related Files",
 		"SublimeText2-4GL": "4GL",
 		"sublimetext_indentxml": "Indent XML",
-<<<<<<< HEAD
 		"sublimeprolog": "Prolog",
-=======
 		"SublimeXdebug": "Xdebug",
->>>>>>> 34eb17c4
 		"supercollider-package-for-sublime-text": "SuperCollider",
 		"sweylas-color-theme-generator": "Sweyla's Color Theme Generator",
 		"toggle-readonly" : "Toggle Read-Only",
