--- conflicted
+++ resolved
@@ -518,8 +518,6 @@
 			]
 		},
 		{
-<<<<<<< HEAD
-=======
 			"name": "Django Click",
 			"details": "https://github.com/Proyecto513/sublime-django-click",
 			"releases": [
@@ -530,7 +528,6 @@
 			]
 		},
 		{
->>>>>>> 867bad18
 			"name": "Django Manage Commands",
 			"details": "https://github.com/vladimirnani/DjangoCommands",
 			"releases": [
