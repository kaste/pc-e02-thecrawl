--- conflicted
+++ resolved
@@ -382,19 +382,6 @@
 			]
 		},
 		{
-<<<<<<< HEAD
-			"name": "GitHubLink",
-			"details": "https://github.com/rscherf/GithubLink",
-			"releases": [
-				{
-					"sublime_text": "*",
-					"tags": true
-				}
-			]
-		},
-		{
-=======
->>>>>>> 8a03ec8f
 			"name": "Gitignore",
 			"details": "https://github.com/kevinxucs/Sublime-Gitignore",
 			"releases": [
@@ -428,10 +415,11 @@
 		{
 			"name": "GitLink",
 			"details": "https://github.com/rscherf/GitLink",
-			"releases": [
-				{
-					"sublime_text": "*",
-					"details": "https://github.com/rscherf/GitLink/tags"
+			"previous_names": ["GitHubLink"],
+			"releases": [
+				{
+					"sublime_text": "*",
+					"tags": true
 				}
 			]
 		},
