{
	"schema_version": "2.0",
	"packages": [
		{
			"details": "https://github.com/SublimeText/Gaelyk",
			"releases": [
				{
					"sublime_text": "*",
					"details": "https://github.com/SublimeText/Gaelyk/tree/master"
				}
			]
		},
		{
			"name": "Galil DMC language",
			"details": "https://github.com/fallrisk/GalilDmc-Bunduru",
			"labels": ["language syntax"],
			"releases": [
				{
					"sublime_text": "*",
					"details": "https://github.com/fallrisk/GalilDmc-Bunduru/tags"
				}
			]
		},
		{
			"name": "GAMS language",
			"details": "https://github.com/lolow/sublime-gams",
			"labels": ["language syntax"],
			"releases": [
				{
					"sublime_text": "*",
					"details": "https://github.com/lolow/sublime-gams/tree/master"
				}
			]
		},
		{
			"name": "Gauche",
			"details": "https://github.com/nomnel/Sublime-Gauche-Syntax",
			"releases": [
				{
					"sublime_text": "*",
					"details": "https://github.com/nomnel/Sublime-Gauche-Syntax/tree/master"
				}
			]
		},
		{
			"name": "GBK Encoding Support",
			"details": "https://github.com/akira-cn/sublime-gbk",
			"releases": [
				{
					"sublime_text": "<3000",
					"details": "https://github.com/akira-cn/sublime-gbk/tree/master"
				}
			]
		},
		{
			"name": "GDScript (Godot Engine)",
			"details": "https://github.com/beefsack/GDScript-sublime",
			"releases": [
				{
					"sublime_text": "*",
					"details": "https://github.com/beefsack/GDScript-sublime/tags"
				}
			]
		},
		{
			"name": "GearboxSencha",
			"details": "https://github.com/2Gears/gearbox-sublime-sencha",
			"releases": [
				{
					"sublime_text": "*",
					"details": "https://github.com/2Gears/gearbox-sublime-sencha/tags"
				}
			]
		},
		{
			"name": "Gem Browser",
			"details": "https://github.com/NaN1488/sublime-gem-browser/tree/stable",
			"releases": [
				{
					"sublime_text": "<3000",
					"details": "https://github.com/NaN1488/sublime-gem-browser/tree/stable"
				}
			]
		},
		{
			"name": "Generate Password",
			"details": "https://github.com/iambibhas/GeneratePassword",
			"releases": [
				{
					"sublime_text": "*",
					"details": "https://github.com/iambibhas/GeneratePassword/tags"
				}
			]
		},
		{
			"details": "https://github.com/SublimeText/GenerateUUID",
			"releases": [
				{
					"sublime_text": "*",
					"details": "https://github.com/SublimeText/GenerateUUID/tree/master"
				}
			]
		},
		{
			"name": "Generic Config",
			"details": "https://github.com/skozlovf/Sublime-GenericConfig",
			"labels": ["language syntax"],
			"releases": [
				{
					"sublime_text": "*",
					"details": "https://github.com/skozlovf/Sublime-GenericConfig/tags"
				}
			]
		},
		{
			"details": "https://github.com/jtallant/Genesis",
			"releases": [
				{
					"sublime_text": "*",
					"details": "https://github.com/jtallant/Genesis/tree/master"
				}
			]
		},
		{
			"name":"GenExpr",
			"details": "https://github.com/emmanueljourdan/GenExprForSublime",
			"labels": ["language syntax", "snippets"],
			"releases": [
				{
					"sublime_text": "*",
					"details": "https://github.com/emmanueljourdan/GenExprForSublime/tags"
				}
			]
		},
		{
			"name": "Ggu",
			"details": "https://github.com/hardikj/GGU-SL",
			"releases": [
				{
					"sublime_text": "<3000",
					"details": "https://github.com/hardikj/GGU-SL/tree/master"
				}
				]
		},
		{
			"name": "Gherkin (Cucumber) Formatter",
			"details": "https://github.com/waynemoore/sublime-gherkin-formatter",
			"releases": [
				{
					"sublime_text": "*",
					"details": "https://github.com/waynemoore/sublime-gherkin-formatter/tree/master"
				}
			]
		},
		{
			"details": "https://github.com/hypernovagama/Gherkin-highlight-sublimetext",
			"labels": ["language syntax"],
			"releases": [
				{
					"sublime_text": "<3000",
					"details": "https://github.com/hypernovagama/Gherkin-highlight-sublimetext/tree/master"
				}
			]
		},
		{
			"name": "Ghetto CoffeeScript",
			"details": "https://github.com/dunckr/ghetto-coffeescript",
			"labels": ["color scheme"],
			"releases": [
				{
					"sublime_text": "*",
					"details": "https://github.com/dunckr/ghetto-coffeescript/tree/master"
				}
			]
		},
		{
			"name": "Ghost Snippets",
			"details": "https://github.com/matthojo/Ghost-Snippets",
			"releases": [
				{
					"sublime_text": "*",
					"details": "https://github.com/matthojo/Ghost-Snippets/tree/master"
				}
			]
		},
		{
			"name": "GhostText",
			"details": "https://github.com/Cacodaimon/GhostText-for-SublimeText",
			"releases": [
				{
					"sublime_text": ">=3000",
					"details": "https://github.com/Cacodaimon/GhostText-for-SublimeText/tags"
				}
			],
			"previous_names": ["ChromeTextArea"]
		},
		{
			"details": "https://github.com/condemil/Gist",
			"releases": [
				{
					"sublime_text": "*",
					"details": "https://github.com/condemil/Gist/tree/master"
				}
			]
		},
		{
			"name": "Git",
			"details": "https://github.com/kemayo/sublime-text-git",
			"releases": [
				{
					"sublime_text": "<3000",
					"details": "https://github.com/kemayo/sublime-text-git/tree/master"
				},
				{
					"sublime_text": ">=3000",
					"details": "https://github.com/kemayo/sublime-text-git/tree/python3"
				}
			]
		},
		{
			"name": "Git Config",
			"details": "https://github.com/robballou/gitconfig-sublimetext",
			"releases": [
				{
					"sublime_text": "*",
					"details": "https://github.com/robballou/gitconfig-sublimetext/tree/master"
				}
			]
		},
		{
			"name": "Git Conflict Resolver",
			"details": "https://github.com/Zeeker/sublime-GitConflictResolver",
			"releases": [
				{
					"sublime_text": "*",
					"details": "https://github.com/Zeeker/sublime-GitConflictResolver/tags"
				}
			]
		},
		{
			"name": "Git Status Files",
			"details": "https://github.com/mkraft/git-status-files",
			"releases": [
				{
					"sublime_text": "<3000",
					"details": "https://github.com/mkraft/git-status-files/tree/master"
				}
			]
		},
		{
			"name": "GitCommitMsg",
			"details": "https://github.com/cbumgard/GitCommitMsg",
			"releases": [
				{
					"sublime_text": "*",
					"details": "https://github.com/cbumgard/GitCommitMsg/tree/master"
				}
			]
		},
		{
			"name": "GitDiffHelper",
			"details": "https://github.com/Scopart/GitDiffHelper",
			"labels": ["git", "diff"],
			"releases": [
				{
					"sublime_text": "*",
					"details": "https://github.com/Scopart/GitDiffHelper/tags"
				}
			]
		},
		{
			"name": "GitGrep",
			"details": "https://github.com/jugyo/SublimeGitGrep",
			"releases": [
				{
					"sublime_text": "<3000",
					"details": "https://github.com/jugyo/SublimeGitGrep/tree/master"
				}
			]
		},
		{
			"details": "https://github.com/jisaacks/GitGutter",
			"releases": [
				{
					"sublime_text": "*",
					"details": "https://github.com/jisaacks/GitGutter/tags"
				}
			],
			"previous_names": [
				"Git Gutter"
			]
		},
		{
			"name": "GitGutter-Edge",
			"details": "https://github.com/jisaacks/GitGutter",
			"releases": [
				{
					"sublime_text": "*",
					"details": "https://github.com/jisaacks/GitGutter/tree/master"
				}
			]
		},
		{
			"name": "Github Color Theme",
			"details": "https://github.com/AlexanderEkdahl/github-sublime-theme",
			"releases": [
				{
					"sublime_text": "*",
					"details": "https://github.com/AlexanderEkdahl/github-sublime-theme"
				}
			]
		},
		{
			"name": "GitHub Flavored Markdown Preview",
			"details": "https://github.com/dotCypress/GitHubMarkdownPreview",
			"releases": [
				{
					"sublime_text": "*",
					"details": "https://github.com/dotCypress/GitHubMarkdownPreview/tree/master"
				}
			]
		},
		{
			"name": "Github Tools",
			"details": "https://github.com/temochka/sublime-text-2-github-tools",
			"releases": [
				{
					"sublime_text": "*",
					"details": "https://github.com/temochka/sublime-text-2-github-tools/tags"
				}
			]
		},
		{
			"name": "GitHubinator",
			"details": "https://github.com/ehamiter/ST2-GitHubinator",
			"releases": [
				{
					"sublime_text": "*",
					"details": "https://github.com/ehamiter/ST2-GitHubinator/tree/master"
				}
			]
		},
		{
			"name": "Gitignore",
			"details": "https://github.com/kevinxucs/Sublime-Gitignore",
			"releases": [
				{
					"sublime_text": "*",
					"details": "https://github.com/kevinxucs/Sublime-Gitignore/tree/master"
				}
			]
		},
		{
			"name": "gitp",
			"details": "https://github.com/subsetpark/gitp",
			"releases": [
				{
					"sublime_text": ">=3000",
					"details": "https://github.com/subsetpark/gitp/tags"
				}
			]
		},
		{
			"name": "GitStatus",
			"details": "https://github.com/vlakarados/gitstatus",
			"labels": ["vcs"],
			"releases": [
				{
					"sublime_text": "*",
					"details": "https://github.com/vlakarados/gitstatus/tree/master"
				}
			]
		},
		{
			"name": "GL Shader Validator",
			"details": "https://github.com/WebGLTools/GL-Shader-Validator",
			"releases": [
				{
					"sublime_text": "*",
					"details": "https://github.com/WebGLTools/GL-Shader-Validator/tree/master"
				}
			]
		},
		{
			"name": "GlassIt",
			"details": "https://github.com/ivellioscolin/sublime-plugin-glassit",
			"releases": [
				{
					"sublime_text": "*",
					"platforms": "windows",
					"details": "https://github.com/ivellioscolin/sublime-plugin-glassit/tags"
				}
			],
			"previous_names": [
				"Glass It"
			]
		},
		{
			"name": "Glue",
			"details": "https://github.com/chrissimpkins/glue",
			"labels": ["terminal", "console", "command line"],
			"releases": [
				{
					"sublime_text": "*",
					"details": "https://github.com/chrissimpkins/glue/tags"
				}
			]
		},
		{
			"name": "GM Syntax",
			"details": "https://github.com/andyp123/GMSyntax",
			"releases": [
				{
					"sublime_text": "*",
					"details": "https://github.com/andyp123/GMSyntax/tree/master"
				}
			]
		},
		{
			"name": "GMod Lua",
			"details": "https://github.com/FPtje/Sublime-GLua-Highlight",
			"labels": ["language syntax"],
			"releases": [
				{
					"sublime_text": "*",
					"details": "https://github.com/FPtje/Sublime-GLua-Highlight/tree/master"
				}
			]
		},
		{
			"name": "Gnuplot",
			"details": "https://github.com/hesstobi/sublime_gnuplot",
			"labels": ["language syntax"],
			"releases": [
				{
					"sublime_text": "*",
					"details": "https://github.com/hesstobi/sublime_gnuplot/tags"
				}
			]
		},
		{
			"name": "Go Build",
			"details": "https://github.com/cthackers/SublimeGoBuild",
			"releases": [
				{
					"sublime_text": "<3000",
					"details": "https://github.com/cthackers/SublimeGoBuild/tree/master"
				}
			]
		},
		{
			"name": "Go To Node Module Homepage",
			"details": "https://github.com/jfromaniello/sublime-goto-node-module",
			"releases": [
				{
					"sublime_text": "<3000",
					"details": "https://github.com/jfromaniello/sublime-goto-node-module/tree/master"
				}
			]
		},
		{
			"name": "Go Toggle Declare",
			"details": "https://github.com/waigani/sublime_go_toggle_declare",
			"releases": [
				{
					"sublime_text": "*",
					"details": "https://github.com/waigani/sublime_go_toggle_declare/tags"
				}
			]
		},
		{
			"name": "Gocc BNF Syntax",
			"details": "https://github.com/awalterschulze/sublime-gocc-syntax",
			"labels": ["language syntax"],
			"releases": [
				{
					"sublime_text": "*",
					"details": "https://github.com/awalterschulze/sublime-gocc-syntax/tags"
				}
			],
			"previous_names": ["Gocc BNF Buffer Syntax"]
		},
		{
			"details": "https://github.com/frou/GoFeather",
			"releases": [
				{
					"sublime_text": "*",
					"details": "https://github.com/frou/GoFeather/tree/master"
				}
			]
		},
		{
			"details": "https://github.com/Manrich121/goFindCallers",
			"releases": [
				{
					"sublime_text": "<3000",
					"details": "https://github.com/Manrich121/goFindCallers/tree/master"
				}
			]
		},
		{
			"name": "GoGdb",
			"details": "https://github.com/Centny/GoGdb",
			"releases": [
				{
					"sublime_text": ">=3000",
					"details": "https://github.com/Centny/GoGdb/tree/master"
				},
				{
					"sublime_text": "<3000",
					"details": "https://github.com/Centny/GoGdb/tree/Sublime-Text-2"
				}
			],
			"previous_names": [
				"Sublime GDB Plugin For Golang"
			]
		},
		{
			"name": "GoImports",
			"details": "https://github.com/ticcky/sublime_goimports",
			"releases": [
				{
					"sublime_text": ">=3000",
					"details": "https://github.com/ticcky/sublime_goimports/tree/master"
				}
			]
		},
		{
			"details": "https://github.com/roadhump/GoldenRatio",
			"releases": [
				{
					"sublime_text": "*",
					"details": "https://github.com/roadhump/GoldenRatio/tree/master"
				}
			]
		},
		{
			"name": "Google Apps Scripts",
			"details": "https://github.com/revolunet/sublimetext-google-apps-scripts",
			"releases": [
				{
					"sublime_text": "<3000",
					"details": "https://github.com/revolunet/sublimetext-google-apps-scripts/tree/master"
				}
			],
			"labels": ["google", "scripts", "drive", "javascript"]
		},
		{
			"name": "Google Closure Library snippets",
			"details": "https://github.com/closureplease/sublime-google-closure-snippets",
			"labels": ["snippets"],
			"releases": [
				{
					"sublime_text": "*",
					"details": "https://github.com/closureplease/sublime-google-closure-snippets/tree/master"
				}
			]
		},
		{
			"name": "Google Closure Template snippets",
			"details": "https://github.com/picimako/GoogleClosureTemplateSnippets",
			"labels": ["snippets"],
			"releases": [
				{
					"sublime_text": "*",
					"details": "https://github.com/picimako/GoogleClosureTemplateSnippets/tree/master"
				}
			]
		},
		{
			"name": "Google Reader",
			"details": "https://github.com/speg/SublimeGReader",
			"releases": [
				{
					"sublime_text": "<3000",
					"details": "https://github.com/speg/SublimeGReader/tree/master"
				}
			]
		},
		{
			"name": "Google Search",
			"details": "https://github.com/nwjlyons/google-search",
			"releases": [
				{
					"sublime_text": "*",
					"details": "https://github.com/nwjlyons/google-search/tree/master"
				}
			],
			"previous_names": ["google-search"]
		},
		{
			"name": "Google Spell Check",
			"details": "https://github.com/noahcoad/google-spell-check",
			"releases": [
				{
					"sublime_text": ">=3000",
					"details": "https://github.com/noahcoad/google-spell-check/tree/st3"
				},
				{
					"sublime_text": "<3000",
					"details": "https://github.com/noahcoad/google-spell-check/tree/st2"
				}
			]
		},
		{
			"name": "Google Stylesheets Syntax",
			"details": "https://github.com/rhysbrettbowen/gss.sublime-package",
			"releases": [
				{
					"sublime_text": "*",
					"details": "https://github.com/rhysbrettbowen/gss.sublime-package/tree/master"
				}
			]
		},
		{
			"name": "Google Translate",
			"details": "https://github.com/lfont/Sublime-Text-2-GoogleTranslate-Plugin",
			"releases": [
				{
					"sublime_text": "<3000",
					"details": "https://github.com/lfont/Sublime-Text-2-GoogleTranslate-Plugin/tree/master"
				}
			]
		},
		{
			"details": "https://github.com/SublimeText/GoogleTesting",
			"releases": [
				{
					"sublime_text": "*",
					"details": "https://github.com/SublimeText/GoogleTesting/tree/master"
				}
			]
		},
		{
			"name": "Googley",
			"details": "https://github.com/joshhartigan/googley",
			"labels": ["color scheme"],
			"releases": [
				{
					"sublime_text": "*",
					"details": "https://github.com/joshhartigan/googley/tree/master"
				}
			]
		},
		{
			"name": "GoOracle",
			"details": "https://github.com/waigani/GoOracle",
			"releases": [
				{
					"sublime_text": "*",
					"details": "https://github.com/waigani/GoOracle/tags"
				}
			]
		},
		{
			"name": "GoRazor",
			"details": "https://github.com/sipin/GoRazorSublime",
			"releases": [
				{
					"sublime_text": "*",
					"details": "https://github.com/sipin/GoRazorSublime/tree/master"
				}
			]
		},
		{
			"details": "https://github.com/DisposaBoy/GoSublime",
			"releases": [
				{
					"sublime_text": "*",
					"details": "https://github.com/DisposaBoy/GoSublime/tree/master"
				}
			]
		},
		{
			"name": "Goto Bootstrap",
			"details": "https://github.com/austenc/goto-bootstrap",
			"releases": [
				{
					"sublime_text": "*",
					"details": "https://github.com/austenc/goto-bootstrap/tree/master"
				}
			]
		},
		{
			"name": "Goto Drupal API",
			"details": "https://github.com/BrianGilbert/Sublime-Text-2-Goto-Drupal-API",
			"releases": [
				{
					"sublime_text": "*",
					"details": "https://github.com/BrianGilbert/Sublime-Text-2-Goto-Drupal-API/tree/master"
				}
			]
		},
		{
			"name": "Goto-CSS-Declaration",
			"author": "Razumenko Maksim",
			"details": "https://github.com/rmaksim/Sublime-Text-2-Goto-CSS-Declaration",
			"releases": [
				{
					"sublime_text": "*",
					"details": "https://github.com/rmaksim/Sublime-Text-2-Goto-CSS-Declaration/tree/master"
				}
			]
		},
		{
			"name": "GoToAnchor",
			"author": "Ermes Enea Colella",
			"details": "https://github.com/eecolella/GoToAnchor",
			"labels": ["file navigation"],
			"releases": [
				{
					"sublime_text": ">=3000",
					"details": "https://github.com/eecolella/GoToAnchor/tags"
				}
			]
		},
		{
			"details": "https://github.com/lazyguru/GoToClass",
			"releases": [
				{
					"sublime_text": "*",
					"details": "https://github.com/lazyguru/GoToClass/tree/master"
				}
			]
		},
		{
			"details": "https://github.com/jtdeng/GoToDoc",
			"releases": [
				{
					"sublime_text": "<3000",
					"details": "https://github.com/jtdeng/GoToDoc/tree/master"
				}
			],
			"previous_names": [
				"Goto Golang Document"
			]
		},
		{
			"name": "GotoDocumentation",
			"details": "https://github.com/kemayo/sublime-text-2-goto-documentation",
			"releases": [
				{
					"sublime_text": "*",
					"details": "https://github.com/kemayo/sublime-text-2-goto-documentation/tree/master"
				}
			],
			"previous_names": ["Goto Documentation"],
			"labels": ["search", "documentation"]
		},
		{
			"name": "GoToFile",
			"details": "https://github.com/gs/sublime-text-go-to-file",
			"releases": [
				{
					"sublime_text": "<3000",
					"details": "https://github.com/gs/sublime-text-go-to-file/tree/master"
				}
			]
		},
		{
			"details": "https://github.com/khrizt/GotoLastEdit",
			"releases": [
				{
					"sublime_text": "<3000",
					"details": "https://github.com/khrizt/GotoLastEdit/tree/master"
				}
			]
		},
		{
			"name": "GoToLastEdit",
			"details": "https://github.com/khrizt/GotoLastEdit",
			"releases": [
				{
					"sublime_text": "*",
					"details": "https://github.com/khrizt/GotoLastEdit/tags"
				}
			]
		},
		{
			"name": "GoToMark",
			"details": "https://github.com/arnaud-f/GoToMark",
			"releases": [
				{
					"sublime_text": "*",
					"details": "https://github.com/arnaud-f/GoToMark/tags"
				}
			]
		},
		{
<<<<<<< HEAD
			"name": "GotoOpenFile",
			"details": "https://github.com/phildopus/sublime-goto-open-file",
			"releases": [
				{
					"sublime_text": "*",
					"details": "https://github.com/phildopus/sublime-goto-open-file/tree/master"
				}
			]
		},
		{
			"name": "GoToPoint",
			"details": "https://github.com/breck7/gotopoint",
			"releases": [
				{
					"sublime_text": "*",
					"details": "https://github.com/breck7/gotopoint/tags"
				}
			]
		},
		{
=======
>>>>>>> 04c2fa9b
			"details": "https://github.com/paccator/GotoRecent",
			"releases": [
				{
					"sublime_text": "<3000",
					"details": "https://github.com/paccator/GotoRecent/tree/master"
				}
			]
		},
		{
			"name": "GotoRowCol",
			"details": "https://github.com/bstidham/sublimetext2-GotoRowCol",
			"releases": [
				{
					"sublime_text": "*",
					"details": "https://github.com/bstidham/sublimetext2-GotoRowCol/tags"
				}
			]
		},
		{
			"name": "GotoTab",
			"details": "https://github.com/SublimeText/GotoTab",
			"releases": [
				{
					"sublime_text": "*",
					"details": "https://github.com/SublimeText/GotoTab/tree/master"
				}
			]
		},
		{
			"name": "Gourmet",
			"details": "https://github.com/gourmet/sublime",
			"releases": [
				{
					"sublime_text": "*",
					"details": "https://github.com/gourmet/sublime/tree/master"
				}
			]
		},
		{
			"details": "https://github.com/giampierod/GPD",
			"releases": [
				{
					"sublime_text": "<3000",
					"details": "https://github.com/giampierod/GPD/tree/master"
				}
			]
		},
		{
			"name": "GPG",
			"details": "https://github.com/crowsonkb/SublimeGPG",
			"releases": [
				{
					"sublime_text": ">=3000",
					"details": "https://github.com/crowsonkb/SublimeGPG/tags"
				}
			]
		},
		{
			"name": "Gradle_Language",
			"details": "https://github.com/kingofmalkier/sublime-gradle",
			"releases": [
				{
					"sublime_text": "*",
					"details": "https://github.com/kingofmalkier/sublime-gradle/tags"
				}
			]
		},
		{
			"name": "Grails",
			"details": "https://github.com/osoco/sublimetext-grails",
			"labels": ["framework support", "language syntax", "auto-complete"],
			"releases": [
				{
					"sublime_text": "*",
					"details": "https://github.com/osoco/sublimetext-grails/tags"
				}
			]
		},
		{
			"name": "Grammatical Framework",
			"details": "https://github.com/saludes/sublime-GF",
			"releases": [
				{
					"sublime_text": "*",
					"details": "https://github.com/saludes/sublime-GF/tags"
				}
			]
		},
		{
			"details": "https://github.com/jfromaniello/Grandson-of-Obsidian",
			"releases": [
				{
					"sublime_text": "*",
					"details": "https://github.com/jfromaniello/Grandson-of-Obsidian/tree/master"
				}
			]
		},
		{
			"name": "GraphvizPreview",
			"details": "https://github.com/munro/SublimeGraphvizPreview",
			"releases": [
				{
					"sublime_text": "*",
					"details": "https://github.com/munro/SublimeGraphvizPreview/tags"
				}
			]
		},
		{
			"name": "Grasp",
			"details": "https://github.com/joneshf/sublime-grasp",
			"releases": [
				{
					"sublime_text": "*",
					"details": "https://github.com/joneshf/sublime-grasp/tree/master"
				}
			]
		},
		{
			"name":"GreekTeX",
			"details":"https://github.com/neilanderson/GreekTeX",
			"releases": [
				{
					"sublime_text": "*",
					"details": "https://github.com/neilanderson/GreekTeX/tags"
				}
			]
		},
		{
			"name": "Gregorio",
			"details": "https://github.com/asbloomf/gregorio-sublime",
			"releases": [
				{
					"sublime_text": "*",
					"details": "https://github.com/asbloomf/gregorio-sublime/tags"
				}
			]
		},
		{
			"name": "Grep Code Search",
			"details": "https://github.com/topikachu/sublime-text-2-GrepCodeSearch",
			"releases": [
				{
					"sublime_text": "<3000",
					"details": "https://github.com/topikachu/sublime-text-2-GrepCodeSearch/tree/master"
				}
			]
		},
		{
			"name": "greybeard theme",
			"details": "https://github.com/xero/greybeard-sublime",
			"releases": [
				{
					"sublime_text": "*",
					"details": "https://github.com/xero/greybeard-sublime/tags"
				}
			]
		},
		{
			"name": "Grid6",
			"details": "https://github.com/cpojer/grid6-sublime",
			"releases": [
				{
					"sublime_text": "*",
					"details": "https://github.com/cpojer/grid6-sublime/tree/master"
				}
			]
		},
		{
			"name": "GridlabD",
			"details": "https://github.com/dpinney/gridlabSublime/",
			"releases": [
				{
					"sublime_text": "*",
					"details": "https://github.com/dpinney/gridlabSublime/tree/master"
				}
			]
		},
		{
			"name": "Groovy Snippets",
			"details": "https://github.com/mathifonseca/sublime-groovy-snippets",
			"labels": ["groovy","grails","snippets","gsp"],
			"releases": [
				{
					"sublime_text": "*",
					"details": "https://github.com/mathifonseca/sublime-groovy-snippets/tags"
				}
			]
		},
		{
			"details": "https://github.com/pluckee/grumby-sublime-snippets",
			"labels": ["snippets"],
			"releases": [
				{
					"sublime_text": "<3000",
					"details": "https://github.com/pluckee/grumby-sublime-snippets/tree/master"
				}
			]
		},
		{
			"name": "Grunt",
			"details": "https://github.com/tvooo/sublime-grunt",
			"releases": [
				{
					"sublime_text": "*",
					"details": "https://github.com/tvooo/sublime-grunt/tags"
				}
			]
		},
		{
			"name": "Grunt Snippets",
			"details": "https://github.com/devatrox/grunt-sublime-snippets",
			"labels": ["snippets"],
			"releases": [
				{
					"sublime_text": "*",
					"details": "https://github.com/devatrox/grunt-sublime-snippets/tags"
				}
			]
		},
		{
			"name": "GSP Snippets",
			"details": "https://github.com/mathifonseca/sublime-gsp-snippets",
			"labels": ["groovy","grails","snippets","gsp","server","pages"],
			"releases": [
				{
					"sublime_text": "*",
					"details": "https://github.com/mathifonseca/sublime-gsp-snippets/tags"
				}
			]
		},
		{
			"name": "GTags",
			"details": "https://github.com/koko1000ban/SublimeGtags",
			"releases": [
				{
					"sublime_text": "<3000",
					"details": "https://github.com/koko1000ban/SublimeGtags/tree/master"
				}
			]
		},
		{
			"name": "GTKDarkThemeVariantSetter",
			"details": "https://github.com/p-e-w/GTKDarkThemeVariantSetter",
			"releases": [
				{
					"platforms": "linux",
					"sublime_text": "*",
					"details": "https://github.com/p-e-w/GTKDarkThemeVariantSetter/tree/master"
				}
			]
		},
		{
			"name": "Guard",
			"details": "https://github.com/cyphactor/sublime_guard",
			"releases": [
				{
					"sublime_text": "*",
					"details": "https://github.com/cyphactor/sublime_guard/tree/master"
				}
			]
		},
		{
			"name": "GuardHelpers",
			"details": "https://github.com/kassi/sublime-text-2-guard-helpers",
			"releases": [
				{
					"sublime_text": "<3000",
					"details": "https://github.com/kassi/sublime-text-2-guard-helpers/tree/master"
				}
			]
		},
		{
			"name": "Gulp",
			"details": "https://github.com/NicoSantangelo/sublime-gulp",
			"releases": [
				{
					"sublime_text": "*",
					"details": "https://github.com/NicoSantangelo/sublime-gulp/tags"
				}
			],
			"previous_names": [
				"Gulp Snippets"
			]
		},
		{
			"name": "Gutter Color",
			"details": "https://github.com/ggordan/GutterColor",
			"releases": [
				{
					"sublime_text": ">=3000",
					"details": "https://github.com/ggordan/GutterColor/tags"
				}
			]
		},
		{
			"name": "GYP",
			"details": "https://github.com/vidmaker/gyp-sublime-text",
			"releases": [
				{
					"sublime_text": "*",
					"details": "https://github.com/vidmaker/gyp-sublime-text/tree/master"
				}
			]
		}
	]
}<|MERGE_RESOLUTION|>--- conflicted
+++ resolved
@@ -787,17 +787,6 @@
 			]
 		},
 		{
-<<<<<<< HEAD
-			"name": "GotoOpenFile",
-			"details": "https://github.com/phildopus/sublime-goto-open-file",
-			"releases": [
-				{
-					"sublime_text": "*",
-					"details": "https://github.com/phildopus/sublime-goto-open-file/tree/master"
-				}
-			]
-		},
-		{
 			"name": "GoToPoint",
 			"details": "https://github.com/breck7/gotopoint",
 			"releases": [
@@ -808,8 +797,6 @@
 			]
 		},
 		{
-=======
->>>>>>> 04c2fa9b
 			"details": "https://github.com/paccator/GotoRecent",
 			"releases": [
 				{
