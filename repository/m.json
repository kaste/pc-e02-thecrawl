--- conflicted
+++ resolved
@@ -1325,16 +1325,18 @@
 				}
 			]
 		},
-		{
-<<<<<<< HEAD
-			"name": "Mika",
-			"details": "https://github.com/kyoto-shift/Mika",
-			"labels": ["mika", "language", "syntax", "highlighting"],
-			"releases": [
-				{
-				"sublime_text": "*",
-				"tags": true
-=======
+    {
+      "name": "Mika",
+      "details": "https://github.com/kyoto-shift/Mika",
+      "labels": ["mika", "language", "syntax", "highlighting"],
+      "releases": [
+          {
+          "sublime_text": "*",
+          "tags": true
+          }
+      ]
+    },
+		{
 			"name": "MicroPython Tools",
 			"details": "https://github.com/bisguzar/st3-micropython-tools",
 			"labels": ["micropython"],
@@ -1342,7 +1344,6 @@
 				{
 					"sublime_text": ">=3000",
 					"tags": true
->>>>>>> eb316e6a
 				}
 			]
 		},
