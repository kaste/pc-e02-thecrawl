{
	"schema_version": "3.0.0",
	"packages": [
		{
			"name": "S-Expressions Syntax",
			"details": "https://github.com/whitequark/Sublime-S-Expressions",
			"releases": [
				{
					"sublime_text": ">=3092",
					"tags": true
				}
			]
		},
		{
			"details": "https://github.com/ayonix/sablecc-syntax",
			"releases": [
				{
					"sublime_text": "*",
					"tags": true
				}
			]
		},
		{
			"details": "https://github.com/khiltd/Saccades",
			"releases": [
				{
					"sublime_text": "<3000",
					"branch": "master"
				}
			]
		},
		{
			"name": "Sail Color Scheme",
			"details": "https://github.com/dennistimmermann/sail-scheme",
			"labels": ["color scheme"],
			"releases": [
				{
					"sublime_text": "*",
					"branch": "master"
				}
			]
		},
		{
			"name": "Sails Snippets",
			"details": "https://github.com/odtorres/Sails-Sublime-Snippets",
			"releases": [
				{
					"sublime_text": "*",
					"tags": true
				}
			]
		},
		{
			"name": "Salesforce Reference",
			"details": "https://github.com/Oblongmana/sublime-salesforce-reference",
			"releases": [
				{
					"sublime_text": ">=3000",
					"tags": true
				}
			]
		},
		{
			"name": "SalesforceXyTools",
			"details": "https://github.com/exiahuang/SalesforceXyTools",
			"releases": [
				{
					"sublime_text": ">=3000",
					"tags": true
				}
			]
		},
		{
			"name": "SaltStack-related syntax highlighting and snippets",
			"details": "https://github.com/saltstack/sublime-text",
			"releases": [
				{
					"sublime_text": "*",
					"tags": true
				}
			]
		},
		{
			"name": "SaltUI",
			"description": "SaltUI Component Snippets for Sublime",
			"details": "https://github.com/recore/salt-snippet-plugin-for-sublime",
			"issues": "https://github.com/recore/salt-snippet-plugin-for-sublime/issues",
			"labels": ["SaltUI", "snippets"],
			"releases": [
				{
					"sublime_text": "*",
					"tags": true
				}
			]
		},
		{
			"name": "SAMB",
			"description" : "SAMB (server assembly framework) syntax and snippets",
			"details": "https://github.com/cheikhshift/samb-sublime",
			"issues": "https://github.com/cheikhshift/samb-sublime/issues",
			"labels": ["SAMB syntax highlight", "snippets"],
			"releases": [
				{
					"sublime_text": ">=3126",
					"tags": true
				}
			]
		},
		{
			"name": "San Syntax Highlight",
			"details": "https://github.com/kekee000/san-sublime",
			"labels": ["san syntax highlight", "snippets"],
			"releases": [
				{
					"sublime_text": "*",
					"tags": true
				}
			]
		},
		{
			"name": "Sandor's Glowfish Colour Scheme",
			"details": "https://github.com/czettnersandor/st3-glowfish-theme",
			"labels": ["color scheme"],
			"releases": [
				{
					"sublime_text": "*",
					"branch": "master"
				}
			]
		},
		{
			"name": "SaneSnippets",
			"details": "https://github.com/bobthecow/sublime-sane-snippets",
			"labels": ["snippets"],
			"releases": [
				{
					"sublime_text": "*",
					"branch": "master"
				}
			]
		},
		{
			"name": "SAS Programming",
			"description": "For using SAS Institute's Analytics & Data Management system.",
			"details": "https://github.com/rpardee/sas",
			"labels": ["language syntax", "build-system", "snippets"],
			"author": ["rpardee", "friedegg", "seemack"],
			"releases": [
				{
					"sublime_text": ">=3000",
					"tags": true
				}
			]
		},
		{
			"name": "SAS Syntax and Theme",
			"description": "A Sublime Text 3 package for SAS syntax highlighting and the corresponding SAS Theme" ,
			"details": "https://github.com/77QingLiu/SAS-Syntax-and-Theme",
			"homepage": "https://github.com/77QingLiu/SAS-Syntax-and-Theme",
			"labels": ["language syntax", "Theme", "build-system", "snippets"],
			"author": ["Qing"],
			"releases": [
				{
					"sublime_text": ">=3092",
					"tags": true
				}
			]
		},
		{
			"name": "Sass",
			"details": "https://github.com/braver/SublimeSass",
			"donate": "https://paypal.me/pools/c/89Rf8xJKlw",
			"labels": ["language syntax", "scss", "sass", "completions", "snippets"],
			"releases": [
				{
					"sublime_text": ">3092",
					"tags": true
				}
			]
		},
		{
			"name": "SASS Build",
			"details": "https://github.com/jaumefontal/SASS-Build-SublimeText2",
			"releases": [
				{
					"sublime_text": "*",
					"branch": "master"
				}
			]
		},
		{
			"name": "SASS Snippets",
			"details": "https://github.com/sublimebrasil/sublime-snippets-sass",
			"labels": ["snippets"],
			"releases": [
				{
					"sublime_text": "*",
					"tags": true
				}
			]
		},
		{
			"name": "Sass-Director",
			"previous_names": ["SassDirector"],
			"details": "https://github.com/Sass-Director/Sass-Director_Sublime",
			"labels": ["sass", "director", "manifest"],
			"releases": [
				{
					"sublime_text": "*",
					"tags": true
				}
			]
		},
		{
			"name": "SassBeautify",
			"details": "https://github.com/badsyntax/SassBeautify",
			"labels": ["sass", "formatting"],
			"releases": [
				{
					"sublime_text": "*",
					"tags": true
				}
			]
		},
		{
			"details": "https://github.com/bnlucas/SassBuilder",
			"releases": [
				{
					"sublime_text": "<3000",
					"branch": "master"
				}
			]
		},
		{
			"details": "https://github.com/ahmedam55/SassSolution",
			"releases": [
				{
					"sublime_text": "*",
					"tags": true
				}
			]
		},
		{
			"name": "SasSubmit",
			"details": "https://github.com/sjiangDA/SasSubmit",
			"releases": [
				{
					"sublime_text": ">=3000",
					"platforms": ["windows","osx"],
					"tags": true
				}
			]
		},
		{
			"name": "Sassy Comments",
			"details": "https://github.com/danieldafoe/Sassy_Comments",
			"releases": [
				{
					"sublime_text": "*",
					"tags": true
				}
			]
		},
		{
			"name": "Save Copy As",
			"details": "https://github.com/theskyliner/SaveCopyAs",
			"releases": [
				{
					"sublime_text": "*",
					"tags": true
				}
			]
		},
		{
			"name": "SBT Runner",
			"details": "https://github.com/chiappone/Sublime-SBT-Runner",
			"releases": [
				{
					"sublime_text": "<3000",
					"branch": "master"
				}
			]
		},
		{
			"name": "Scaffolder",
			"details": "https://github.com/whalenut/SublimeScaffolder",
			"releases": [
				{
					"sublime_text": "<3000",
					"branch": "master"
				}
			]
		},
		{
			"name": "Scaffolding",
			"details": "https://github.com/balajithota85/sublime_scaffolding",
			"releases": [
				{
					"sublime_text": "<3000",
					"branch": "master"
				}
			]
		},
		{
			"name": "Scala Snippets",
			"details": "https://github.com/iDev0urer/sublime-scala-snippets",
			"labels": ["snippets", "scala"],
			"releases": [
				{
					"sublime_text": "*",
					"tags": true
				}
			]
		},
		{
			"name": "Scala Syntax",
			"details": "https://github.com/gwenzek/scalaSublimeSyntax",
			"labels": ["language syntax", "scala"],
			"releases": [
				{
					"sublime_text": ">=3084",
					"tags": true
				}
			]
		},
		{
			"name": "Scalafmt",
			"details": "https://github.com/fedragon/sublime-scalafmt",
			"labels": ["scala", "format", "formatting", "formatter", "scalafmt"],
			"releases": [
				{
					"sublime_text": ">=3000",
					"tags": true
				}
			]
		},
		{
			"name": "ScalafmtEnhanced",
			"details": "https://github.com/nitrotm/st3-scalafmt",
			"labels": ["scala", "format", "formatting", "formatter", "scalafmt"],
			"releases": [
				{
					"sublime_text": ">=3000",
					"tags": true
				}
			]
		},
		{
			"name": "ScalaProjectGeneratorFacade",
			"details": "https://github.com/lgmerek/ScalaProjectGeneratorFacade",
			"labels": ["scala", "automation"],
			"releases": [
				{
					"sublime_text": ">=3000",
					"platforms": "osx",
					"tags": true
				}
			]
		},
		{
			"name": "Scalariver",
			"details": "https://github.com/dohzya/sublime_scalariver",
			"releases": [
				{
					"sublime_text": "*",
					"branch": "master"
				}
			]
		},
		{
			"name": "ScalaScript",
			"details": "https://github.com/ciasia/sublime-scalascript",
			"labels": ["language syntax"],
			"releases": [
				{
					"sublime_text": ">=3092",
					"tags": true
				}
			]
		},
		{
			"name": "ScalaTest",
			"details": "https://github.com/patgannon/sublimetext-scalatest",
			"releases": [
				{
					"sublime_text": "<3000",
					"branch": "master"
				}
			]
		},
		{
			"details": "https://bitbucket.org/inkytonik/scalaworksheet",
			"releases": [
				{
					"sublime_text": ">=3000",
					"branch": "default"
				}
			]
		},
		{
			"name": "Scalex Documentation Search",
			"details": "https://github.com/pkukielka/SublimeScalex",
			"releases": [
				{
					"sublime_text": ">=3000",
					"tags": true
				}
			]
		},
		{
			"name": "Schema Validator",
			"details": "https://github.com/ligershark/SchemaValidator",
			"releases": [
				{
					"sublime_text": ">=3000",
					"platforms": ["osx", "windows"],
					"branch": "master"
				}
			]
		},
		{
			"name": "Scheme",
			"details": "https://github.com/egrachev/sublime-scheme",
			"labels": ["language syntax", "snippets"],
			"releases": [
				{
					"sublime_text": "*",
					"branch": "master"
				}
			]
		},
		{
			"name": "SchemeCycler",
			"details": "https://github.com/rrerolle/sublime-scheme-cycler",
			"releases": [
				{
					"sublime_text": "<3000",
					"branch": "master"
				}
			]
		},
		{
			"details": "https://github.com/benweier/Schemr",
			"labels": ["color scheme"],
			"releases": [
				{
					"sublime_text": "*",
					"branch": "master"
				}
			]
		},
		{
			"name": "Schnapsum",
			"details": "https://github.com/airqz/schnapsum-sublime-text",
			"labels": ["keyword.control"],
			"releases": [
				{
					"sublime_text": "*",
					"tags": true
				}
			]
		},
		{
			"name": "Scilab",
			"details": "https://github.com/holgern/sublime-scilab",
			"labels": ["language syntax", "snippets"],
			"releases": [
				{
					"sublime_text": "*",
					"tags": true
				}
			]
		},
		{
			"name": "Scoggle",
			"details": "https://github.com/ssanj/Scoggle",
			"labels": ["testing", "scala"],
			"releases": [
				{
					"sublime_text": ">=3083",
					"tags": true
				}
			]
		},
		{
			"name": "Scold",
			"details": "https://github.com/Xion/SublimeScold",
			"labels": ["code_sharing", "email", "remote_collaboration"],
			"releases": [
				{
					"sublime_text": "<3000",
					"tags": true
				}
			]
		},
		{
			"name": "ScopeAlways",
			"details": "https://github.com/yaworsw/Sublime-ScopeAlways",
			"releases": [
				{
					"sublime_text": "*",
					"tags": true
				}
			]
		},
		{
			"name": "ScopeContext",
			"details": "https://github.com/shagabutdinov/sublime-scope-context",
			"donate": "https://github.com/shagabutdinov/sublime-enhanced/blob/master/readme-donations.md",
			"labels": ["sublime-enhanced", "utilities"],
			"releases": [
				{
					"sublime_text": "*",
					"branch": "master"
				}
			]
		},
		{
			"details": "https://github.com/facelessuser/ScopeHunter",
			"releases": [
				{
					"sublime_text": ">=3000",
					"tags": "st3-"
				}
			]
		},
		{
			"details": "https://github.com/willurd/ScopeStatus",
			"releases": [
				{
					"sublime_text": "<3000",
					"branch": "master"
				}
			]
		},
		{
<<<<<<< HEAD
			"name": "Scopus Syntax Highlighter",
			"details": "https://github.com/Syncrossus/Scopus-Syntax-Highlighter",
			"releases": [
				{
					"sublime_text": ">=3092",
=======
			"name": "Scopus Query Compiler",
			"details": "https://github.com/Syncrossus/Scopus-Query-Compiler",
			"releases": [
				{
					"sublime_text": ">=3000",
>>>>>>> b6bce661
					"tags": true
				}
			]
		},
		{
			"name": "SCRAPfy",
			"details": "https://github.com/hashdog/scrapfy-sublime-plugin",
			"labels": ["collaborative", "editor", "p2p", "share", "pair"],
			"releases": [
				{
					"sublime_text": "*",
					"branch": "master"
				}
			]
		},
		{
			"name": "Scrapy",
			"details": "https://github.com/marco-lavagnino/scrapy-sublime-plugin",
			"releases": [
				{
					"sublime_text": "*",
					"tags": true
				}
			]
		},
		{
			"name": "Scratch",
			"details": "https://github.com/jschonberg/Scratch",
			"labels": ["snippets notes notepad scratchpad"],
			"releases": [
				{
					"sublime_text": "*",
					"tags": true
				}
			]
		},
		{
			"name": "Scratchpad",
			"details": "https://github.com/i-anunay/sublime_scratchpad",
			"labels": ["quick", "notes", "notepad", "scratchpad"],
			"releases": [
				{
					"sublime_text": "*",
					"tags": true
				}
			]
		},
		{
			"name": "scriptcs",
			"details": "https://github.com/scriptcs/scriptcs-sublime",
			"labels": ["language syntax"],
			"releases": [
				{
					"sublime_text": "*",
					"branch": "master"
				}
			]
		},
		{
			"details": "https://github.com/scttcper/Scriptogram",
			"releases": [
				{
					"sublime_text": "<3000",
					"branch": "master"
				}
			]
		},
		{
			"details": "https://github.com/blastmann/ScriptOgrSender",
			"releases": [
				{
					"sublime_text": "<3000",
					"branch": "master"
				}
			]
		},
		{
			"name": "Scroll Other Pane",
			"details": "https://github.com/keisuke-nakata/ScrollOtherPane",
			"releases": [
				{
					"sublime_text": "*",
					"branch": "master"
				}
			]
		},
		{
			"name": "ScrollAlternative",
			"details": "https://github.com/shagabutdinov/sublime-scroll-enhanced",
			"donate": "https://github.com/shagabutdinov/sublime-enhanced/blob/master/readme-donations.md",
			"labels": ["sublime-enhanced", "text navigation"],
			"releases": [
				{
					"sublime_text": "*",
					"branch": "master"
				}
			]
		},
		{
			"details": "https://github.com/SublimeText/ScrollOffset",
			"releases": [
				{
					"sublime_text": "*",
					"branch": "master"
				}
			]
		},
		{
			"name": "SCSS",
			"details": "https://github.com/MarioRicalde/SCSS.tmbundle/tree/SublimeText2",
			"labels": ["language syntax"],
			"releases": [
				{
					"sublime_text": "*",
					"base": "https://github.com/MarioRicalde/SCSS.tmbundle",
					"branch": "SublimeText2"
				}
			]
		},
		{
			"name": "SCSS Compiler",
			"details": "https://github.com/mattarnster/scsscompiler",
			"releases": [
				{
					"sublime_text": "*",
					"tags": true
				}
			]
		},
		{
			"name": "SCSS Expander",
			"details": "https://github.com/garetht/sublime-scss-expander",
			"labels": ["language syntax"],
			"releases": [
				{
					"sublime_text": "*",
					"tags": true
				}
			]
		},
		{
			"name": "SCSS Snippets",
			"details": "https://github.com/npostulart/SCSS-Snippets",
			"labels": ["snippets"],
			"releases": [
				{
					"sublime_text": "*",
					"branch": "master"
				}
			]
		},
		{
			"name": "SCSS Snippets Complete",
			"details": "https://github.com/mhernandes/sublime-scss-snippets",
			"labels": ["snippets"],
			"releases": [
				{
					"sublime_text": "*",
					"tags": true
				}
			]
		},
		{
			"name": "Scuggest",
			"details": "https://github.com/ssanj/Scuggest",
			"labels": ["imports", "scala"],
			"releases": [
				{
					"sublime_text": ">=3083",
					"tags": true
				}
			]
		},
		{
			"name": "ScummC",
			"details": "https://github.com/idleberg/sublime-scummc",
			"labels": ["auto-complete"],
			"releases": [
				{
					"sublime_text": "<3103",
					"tags": "st2-"
				},
				{
					"sublime_text": ">=3103",
					"tags": "st3-"
				}
			]
		},
		{
			"name": "SDC Constraints",
			"details": "https://github.com/leoheck/sublime-synopsys-constraints",
			"releases": [
				{
					"sublime_text": "*",
					"tags": true
				}
			]
		},
		{
			"name": "SDLang",
			"details": "https://github.com/s-ludwig/sublime-sdlang",
			"releases": [
				{
					"sublime_text": "*",
					"tags": true
				}
			]
		},
		{
			"name": "Se7en Color Schemes",
			"details": "https://github.com/csknklc/se7en",
			"labels": ["color scheme"],
			"previous_names": ["Se7en"],
			"releases": [
				{
					"sublime_text": "*",
					"tags": true
				}
			]
		},
		{
			"name": "Search Anywhere",
			"details": "https://github.com/ericmartel/Sublime-Text-2-Search-Anywhere-Plugin",
			"releases": [
				{
					"sublime_text": "*",
					"branch": "master"
				}
			]
		},
		{
			"name": "Search in Project",
			"details": "https://github.com/leonid-shevtsov/SearchInProject_SublimeText",
			"labels": ["search"],
			"previous_names": ["SearchInProject"],
			"releases": [
				{
					"sublime_text": "*",
					"tags": true
				}
			]
		},
		{
			"name": "Search Stack Overflow",
			"details": "https://github.com/ericmartel/Sublime-Text-2-Stackoverflow-Plugin",
			"releases": [
				{
					"sublime_text": "*",
					"branch": "master"
				}
			]
		},
		{
			"name": "Search Valve Wiki",
			"details": "https://github.com/yogensia/SublimeValveWiki",
			"releases": [
				{
					"sublime_text": "<3000",
					"tags": true
				}
			]
		},
		{
			"name": "Search WordPress Codex",
			"details": "https://github.com/welovewordpress/SublimeWordPressCodex",
			"releases": [
				{
					"sublime_text": "<3000",
					"branch": "master"
				}
			]
		},
		{
			"name": "Search WordPress Codex or QueryPosts",
			"details": "https://github.com/tripflex/SublimeWordpressCodexQueryPosts",
			"labels": ["st3", "wordpress", "queryposts", "codex"],
			"releases": [
				{
					"sublime_text": ">=3000",
					"branch": "master"
				}
			]
		},
		{
			"details": "https://github.com/Pugsworth/SearchGmodWiki",
			"releases": [
				{
					"sublime_text": "<3000",
					"branch": "master"
				}
			]
		},
		{
			"name": "SearchPanelEnhanced",
			"details": "https://github.com/shagabutdinov/sublime-search-panel-enhanced",
			"donate": "https://github.com/shagabutdinov/sublime-enhanced/blob/master/readme-donations.md",
			"labels": ["sublime-enhanced", "utilities"],
			"releases": [
				{
					"sublime_text": "*",
					"branch": "master"
				}
			]
		},
		{
			"name": "Section Comment",
			"details": "https://github.com/gkhn/SectionComment",
			"releases": [
				{
					"sublime_text": "*",
					"tags": true
				}
			]
		},
		{
			"name": "Seeing Is Believing",
			"details": "https://github.com/JoshCheek/sublime-text-2-and-3-seeing-is-believing",
			"releases": [
				{
					"sublime_text": ">=2000",
					"tags": true
				}
			]
		},
		{
			"name": "Select all by current scope",
			"details": "https://github.com/mreq/sublime-select-all-by-current-scope",
			"releases": [
				{
					"sublime_text": "*",
					"tags": true
				}
			]
		},
		{
			"name": "Select By Regex",
			"details": "https://github.com/mvoidex/SublimeSelectByRegex",
			"releases": [
				{
					"sublime_text": "*",
					"tags": true
				}
			]
		},
		{
			"name": "Select Multi Lines",
			"details": "https://github.com/a112121788/SelectMultiLines",
			"releases": [
				{
					"sublime_text": "*",
					"tags": true
				}
			]
		},
		{
			"name": "Select Quoted",
			"details": "https://github.com/int3h/SublimeSelectQuoted",
			"releases": [
				{
					"sublime_text": "*",
					"tags": true
				}
			]
		},
		{
			"name": "SelectExact",
			"details": "https://github.com/spywhere/SelectExact",
			"releases": [
				{
					"sublime_text": ">=3000",
					"tags": true
				}
			]
		},
		{
			"name": "Selection Evaluator",
			"details": "https://github.com/lengstrom/MathEvaluator",
			"labels": ["text manipulation"],
			"releases": [
				{
					"sublime_text": "*",
					"branch": "master"
				}
			]
		},
		{
			"name": "SelectionRubyEval",
			"details": "https://github.com/jcshih/SelectionRubyEval",
			"labels": ["text manipulation", "ruby"],
			"releases": [
				{
					"sublime_text": "*",
					"tags": true
				}
			]
		},
		{
			"name": "SelectionTools",
			"details": "https://github.com/simonrad/sublime-selection-tools",
			"releases": [
				{
					"sublime_text": "*",
					"branch": "master"
				}
			]
		},
		{
			"name": "SelectiveUppercase",
			"details": "https://github.com/guokeke/selective-uppercase",
			"author": "guokeke",
			"labels": ["text manipulation"],
			"releases": [
				{
					"sublime_text": "*",
					"tags": true
				}
			]
		},
		{
			"name": "SelectNextNumber",
			"details": "https://github.com/defmech/SelectNextNumber-sublime-package",
			"releases": [
				{
					"sublime_text": "*",
					"tags": true
				}
			]
		},
		{
			"name": "Selector",
			"details": "https://github.com/tomdickin/sublime_selector",
			"releases": [
				{
					"sublime_text": "<3000",
					"tags": true
				}
			]
		},
		{
			"name": "SelectUntil",
			"details": "https://github.com/xavi-/sublime-selectuntil",
			"labels": ["text manipulation", "text navigation", "text selection"],
			"releases": [
				{
					"sublime_text": "*",
					"branch": "master"
				}
			]
		},
		{
			"name": "Selenium Snippets",
			"details": "https://github.com/sloria/sublime-selenium-snippets",
			"labels": ["snippets"],
			"releases": [
				{
					"sublime_text": "*",
					"branch": "master"
				}
			]
		},
		{
			"name": "Semantic UI",
			"details": "https://github.com/idleberg/Semantic-UI-Sublime-Text",
			"labels": ["snippets", "html"],
			"releases": [
				{
					"sublime_text": "*",
					"tags": true
				}
			]
		},
		{
			"name": "Semi",
			"details": "https://github.com/yyx990803/semi-sublime",
			"labels": ["text manipulation"],
			"releases": [
				{
					"sublime_text": ">=3000",
					"tags": true
				}
			]
		},
		{
			"name": "Semicolon",
			"details": "https://github.com/shagabutdinov/sublime-semicolon",
			"donate": "https://github.com/shagabutdinov/sublime-enhanced/blob/master/readme-donations.md",
			"labels": ["sublime-enhanced", "text manipulation"],
			"releases": [
				{
					"sublime_text": "*",
					"branch": "master"
				}
			]
		},
		{
			"name": "SemiStandardFormat",
			"details": "https://github.com/ppxu/sublime-semistandard-format",
			"labels": ["formatting", "javascript"],
			"releases": [
				{
					"sublime_text": ">=3000",
					"platforms": ["osx"],
					"tags": true
				}
			]
		},
		{
			"name": "Sencha",
			"details": "https://github.com/rdougan/Sencha.sublime",
			"releases": [
				{
					"sublime_text": "*",
					"branch": "master"
				}
			]
		},
		{
			"name": "Send by Mail",
			"details": "https://github.com/tdebarochez/sublime-mailto",
			"releases": [
				{
					"sublime_text": "<3000",
					"branch": "master"
				}
			]
		},
		{
			"name": "Send to 3ds Max",
			"details": "https://github.com/cb109/sublime3dsmax",
			"releases": [
				{
					"sublime_text": ">=3000",
					"platforms": ["windows"],
					"tags": true
				}
			]
		},
		{
			"name": "Send To Sandbox",
			"details": "https://github.com/DavidGerva/SendToSandbox-SublimePlugin",
			"releases": [
				{
					"sublime_text": ">=3000",
					"tags": true
				}
			]
		},
		{
			"name": "Send to Shell",
			"details": "https://github.com/Twizzledrizzle/Send-to-Shell",
			"labels": ["external", "terminal", "shell", "repl"],
			"releases": [
				{
					"sublime_text": ">=3000",
					"platforms": ["windows"],
					"tags": true
				}
			]
		},
		{
			"details": "https://github.com/wch/SendText",
			"labels": ["terminal"],
			"releases": [
				{
					"sublime_text": "*",
					"branch": "master"
				}
			]
		},
		{
			"name": "SendToJsonBlob",
			"details": "https://github.com/abhishekchavan/sendtojsonblob",
			"releases": [
				{
					"sublime_text": ">=3000",
					"tags": true
				}
			]
		},
		{
			"name": "SendToPasteBin",
			"details": "https://github.com/Xaro/SendToPasteBin",
			"releases": [
				{
					"sublime_text": "*",
					"branch": "master"
				}
			]
		},
		{
			"name": "SEPath",
			"details": "https://github.com/eudorokhov/SEPath",
			"releases": [
				{
					"sublime_text": "*",
					"tags": true
				}
			]
		},
		{
			"name": "Sepiarize Color Scheme",
			"details": "https://github.com/kn9ts/sepiarize",
			"labels": ["color scheme"],
			"releases": [
				{
					"sublime_text": "*",
					"tags": true
				}
			]
		},
		{
			"name": "SequentialBuilder",
			"details": "https://github.com/dkleinsmann/sublime_sequential_build",
			"releases": [
				{
					"sublime_text": "*",
					"tags": true
				}
			]
		},
		{
			"details": "https://github.com/facelessuser/SerializedDataConverter",
			"previous_names": ["PlistJsonConverter"],
			"releases": [
				{
					"sublime_text": ">=3000",
					"tags": "st3-"
				}
			]
		},
		{
			"name": "Serpent Syntax",
			"details": "https://github.com/beaugunderson/serpent-syntax",
			"homepage": "https://github.com/beaugunderson/serpent-syntax",
			"author": ["beaugunderson"],
			"labels": ["serpent", "language-syntax"],
			"releases": [
				{
					"sublime_text": ">=3092",
					"tags": true
				}
			]
		},
		{
			"name": "ServiceNow API Autocompletion",
			"details": "https://github.com/dancigrang/servicenow-autocomplete",
			"releases": [
				{
					"sublime_text": "*",
					"tags": true
				}
			]
		},
		{
			"name": "Sesame",
			"details": "https://github.com/gerardroche/sublime-sesame",
			"labels": ["open folders", "open projects", "power user", "project", "project management", "window", "workspace"],
			"previous_names": ["open-sesame"],
			"releases": [
				{
					"sublime_text": ">=3000",
					"tags": true
				}
			]
		},
		{
			"name": "Session Manager",
			"details": "https://github.com/sascha-wolf/sublime-SessionManager",
			"labels": ["workspace", "save", "window"],
			"releases": [
				{
					"sublime_text": ">=3000",
					"tags": true
				}
			]
		},
		{
			"name": "SetDjangoSyntax",
			"details": "https://bitbucket.org/pjv/setdjangosyntax",
			"releases": [
				{
					"sublime_text": "<3000",
					"branch": "default"
				}
			]
		},
		{
			"name": "Seth Color Scheme",
			"details": "https://github.com/bertolinimarco/Seth-Color-Scheme",
			"labels": ["color scheme"],
			"releases": [
				{
					"sublime_text": "*",
					"tags": true
				}
			]
		},
		{
			"name": "Seti_UI",
			"details": "https://github.com/ctf0/Seti_ST3",
			"labels": ["theme", "color scheme"],
			"releases": [
				{
					"sublime_text": ">=3000",
					"tags": true
				}
			]
		},
		{
			"name": "Seti_UX",
			"details": "https://github.com/ctf0/Seti_UX",
			"labels": ["color scheme"],
			"releases": [
				{
					"sublime_text": "*",
					"tags": true
				}
			]
		},
		{
			"name": "SetlX Helper",
			"details": "https://github.com/LucaVazz/SetlXHelper",
			"releases": [
				{
					"sublime_text": "*",
					"tags": true
				}
			]
		},
		{
			"name": "SetWindowTitle",
			"details": "https://github.com/gwenzek/SublimeSetWindowTitle",
			"homepage": "https://github.com/gwenzek/SublimeSetWindowTitle",
			"author": "gwenzek",
			"releases": [
				{
					"platforms": ["linux", "windows"],
					"sublime_text": ">=3000",
					"tags": true
				}
			]
		},
		{
			"name": "SEWL",
			"details": "https://github.com/SpotonNet/sublime-sewl",
			"labels" : ["language syntax", "snippets"],
			"releases": [
				{
					"sublime_text": ">=3092",
					"tags": true
				}
			]
		},
		{
			"name": "SexySnippets",
			"details": "https://github.com/felquis/SexySnippets",
			"homepage": "https://github.com/felquis/SexySnippets",
			"author": "felquis",
			"labels": ["HTML", "javascript", "snippet", "pattern", "CSS"],
			"previous_names": ["Sexy Snippets"],
			"releases": [
				{
					"sublime_text": "*",
					"tags": true
				}
			]
		},
		{
			"name": "Sf4Helpers",
			"details": "https://github.com/HeyIAmBob/sublime-sf4helpers",
			"labels": ["Symfony", "Symfony4", "php"],
			"releases": [
				{
					"platforms": ["osx"],
					"sublime_text": ">=3000",
					"tags": true
				}
			]
		},
		{
			"name": "SfCommand",
			"details": "https://github.com/jtwebb/sfcommand",
			"releases": [
				{
					"sublime_text": ">=3000",
					"branch": "master"
				}
			]
		},
		{
			"name": "Sfortzando",
			"details": "https://github.com/leesavide/Sfortzando",
			"releases": [
				{
					"sublime_text": ">=3000",
					"tags": true
				}
			]
		},
		{
			"name": "Shader Syntax (GLSL HLSL Cg)",
			"details": "https://github.com/noct/sublime-shaders",
			"labels": ["language syntax"],
			"previous_names": ["SublimeSL"],
			"releases": [
				{
					"sublime_text": "*",
					"tags": true
				}
			]
		},
		{
			"name": "ShaderLanguages",
			"details": "https://bitbucket.org/asmodai/shaderlanguages",
			"labels": ["language syntax"],
			"releases": [
				{
					"sublime_text": "*",
					"tags": true
				}
			]
		},
		{
			"name": "SHARC or Blackfin DSP assembly highlighting",
			"details": "https://github.com/calculuswhiz/SHARC-assembly-Sublime-Syntax",
			"labels": ["language syntax", "SHARC", "Blackfin", "VisualDSP"],
			"releases": [
				{
					"sublime_text": "*",
					"tags": true
				}
			]
		},
		{
			"name": "Share File",
			"details": "https://github.com/dineshkumar-cse/ShareFile",
			"labels": ["share", "file", "code", "upload"],
			"releases": [
				{
					"sublime_text": "*",
					"tags": true
				}
			]
		},
		{
			"name": "Shebang",
			"details": "https://github.com/samizdatco/sublime-text-shebang",
			"releases": [
				{
					"sublime_text": "<3000",
					"branch": "master"
				}
			]
		},
		{
			"name": "Shell Exec",
			"details": "https://github.com/gbaptista/sublime-3-shell-exec",
			"releases": [
				{
					"sublime_text": ">=3000",
					"tags": true
				}
			]
		},
		{
			"name": "Shell Turtlestein",
			"details": "https://github.com/misfo/Shell-Turtlestein",
			"releases": [
				{
					"sublime_text": "<3000",
					"branch": "sublime-text-2"
				},
				{
					"sublime_text": ">=3000",
					"branch": "master"
				}
			]
		},
		{
			"name": "ShellCommand",
			"details": "https://github.com/markbirbeck/sublime-text-shell-command",
			"labels": ["shell", "emacs"],
			"previous_names": ["Shell Command"],
			"releases": [
				{
					"sublime_text": ">=3000",
					"tags": true
				}
			]
		},
		{
			"name": "Sheller",
			"description": "A brand new package to work with Command Prompt without using Command Prompt.",
			"details": "https://github.com/bantya/Sheller",
			"issues": "https://github.com/bantya/Sheller/issues",
			"labels": ["shell", "cmd", "directory", "files"],
			"releases": [
				{
					"sublime_text": ">=3000",
					"platforms": ["windows"],
					"tags": true
				}
			]
		},
		{
			"name": "ShellScriptImproved",
			"details": "https://github.com/jfcherng/Sublime-ShellScriptImproved",
			"labels": ["language syntax"],
			"releases": [
				{
					"sublime_text": ">=3092",
					"tags": true
				}
			]
		},
		{
			"name": "ShellStatus",
			"details": "https://github.com/shagabutdinov/sublime-shell-status",
			"donate": "https://github.com/shagabutdinov/sublime-enhanced/blob/master/readme-donations.md",
			"labels": ["sublime-enhanced", "theme"],
			"releases": [
				{
					"sublime_text": "*",
					"branch": "master"
				}
			]
		},
				{
			"name": "ShellVE",
			"details": "https://github.com/pyking2/ShellVE",
			"labels": ["terminal", "python", "Virtualenv"],
			"releases": [
				{
					"sublime_text": ">=3092",
					"platforms": ["linux"],
					"tags": true
				}
			]
		},
		{
			"name": "Shen",
			"details": "https://github.com/rkoeninger/sublime-shen",
			"readme": "https://raw.githubusercontent.com/rkoeninger/sublime-shen/master/README.md",
			"author": "Robert Koeninger",
			"labels": ["language syntax", "snippets"],
			"releases": [
				{
					"sublime_text": ">=3000",
					"tags": true
				}
			]
		},
		{
			"name": "ShenMa",
			"details": "https://github.com/molee1905/ShenMa",
			"releases": [
				{
					"sublime_text": ">=3000",
					"platforms": ["osx"],
					"tags": true
				}
			]
		},
		{
			"name": "Sherumite - Color Scheme",
			"details": "https://github.com/gsheru/Sherumite-ColorScheme",
			"releases": [
				{
					"sublime_text": "*",
					"tags": true
				}
			]
		},
		{
			"name": "Shiftswitch",
			"details": "https://github.com/xsznix/sublime-shiftswitch",
			"releases": [
				{
					"sublime_text": "*",
					"tags": true
				}
			]
		},
		{
			"name": "Shinken",
			"details": "https://github.com/Frescha/shinken-sublime",
			"labels": ["language syntax", "snippets"],
			"releases": [
				{
					"sublime_text": "*",
					"tags": true
				}
			]
		},
		{
			"name": "Shlisp Syntax",
			"details": "https://github.com/mhetrick/sublime-shlisp",
			"labels": ["language syntax"],
			"releases": [
				{
					"sublime_text": "*",
					"branch": "master"
				}
			]
		},
		{
			"name": "shoulda-matchers Snippets",
			"details": "https://github.com/maxehmookau/shoulda-matchers-snippets",
			"releases": [
				{
					"sublime_text": "*",
					"tags": true
				}
			]
		},
		{
			"name": "ShouldjsSnippets",
			"details": "https://github.com/jmnsf/ShouldjsSnippets",
			"labels": ["snippets", "javascript", "shouldjs"],
			"releases": [
				{
					"sublime_text": "*",
					"tags": true
				}
			]
		},
		{
			"name": "Show Character Code",
			"details": "https://github.com/borislubimov/ShowCharacterCode",
			"labels": ["ascii", "unicode"],
			"releases": [
				{
					"sublime_text": "*",
					"tags": true
				}
			]
		},
		{
			"name": "Show Open Files",
			"details": "https://github.com/grapegravity/ShowOpenFiles",
			"labels": ["status", "file"],
			"releases": [
				{
					"sublime_text": "*",
					"branch": "master"
				}
			]
		},
		{
			"name": "Show Unicode Name",
			"details": "https://github.com/ned-martin/sublime-text-show-unicode-name",
			"labels": ["ascii", "unicode", "hexadecimal"],
			"releases": [
				{
					"sublime_text": ">=3000",
					"tags": true
				}
			]
		},
		{
			"name": "ShowDefinitionEx",
			"description": "Visually showing definition",
			"details": "https://github.com/jk4837/ShowDefinitionEx",
			"releases": [
				{
					"sublime_text": ">=3124",
					"tags": true
				}
			]
		},
		{
			"details": "https://github.com/grapegravity/ShowEncoding",
			"releases": [
				{
					"sublime_text": "<3000",
					"branch": "master"
				}
			]
		},
		{
			"name": "ShowTexdoc",
			"previous_names": ["Show Texdoc"],
			"details": "https://github.com/CareF/Show-Texdoc",
			"releases": [
				{
					"sublime_text": "*",
					"tags": true
				}
			]
		},
		{
			"name": "Shrink Whitespaces",
			"details": "https://github.com/dacap/sublime-shrink-whitespaces",
			"releases": [
				{
					"sublime_text": "<3000",
					"branch": "master"
				}
			]
		},
		{
			"name": "Shuffle",
			"details": "https://github.com/TiborIntelSoft/SublimeShuffle",
			"labels": ["language syntax"],
			"releases": [
				{
					"sublime_text": "*",
					"tags": true
				}
			]
		},
		{
			"name": "Side-by-Side Settings",
			"details": "https://github.com/jgbishop/sxs-settings",
			"donate": "https://www.paypal.com/cgi-bin/webscr?cmd=_s-xclick&hosted_button_id=4FJM9Y54FV6E4",
			"labels": ["utilities"],
			"previous_names": ["SxS Settings"],
			"releases": [
				{
					"sublime_text": ">=3000",
					"tags": true
				}
			]
		},
		{
			"name": "SideBarEnhancements",
			"details": "https://github.com/SideBarEnhancements-org/SideBarEnhancements",
			"readme": "https://raw.githubusercontent.com/SideBarEnhancements-org/SideBarEnhancements/st3/readme.md",
			"donate": "https://www.paypal.com/cgi-bin/webscr?cmd=_s-xclick&hosted_button_id=DD4SL2AHYJGBW",
			"labels": ["sidebar", "folder", "directory", "file", "clipboard"],
			"releases": [
				{
					"sublime_text": ">=3000",
					"tags": true
				}
			]
		},
		{
			"name": "SideBarHider",
			"previous_names": ["Hide Sidebar When Not Focussed"],
			"details": "https://github.com/akrabat/SideBarHider",
			"releases": [
				{
					"sublime_text": ">=3098",
					"tags": true
				}
			]
		},
		{
			"name": "SidebarHoverToggle",
			"details": "https://github.com/Skullsneeze/SidebarHoverToggle",
			"labels": ["sidebar", "utilities"],
			"releases": [
				{
					"sublime_text": ">=3124",
					"tags": true
				}
			]
		},
		{
			"name": "SideBarMenuAdvanced",
			"details": "https://github.com/wisdman/SideBarMenuAdvanced",
			"donate": "https://www.paypal.me/wisdman",
			"labels": ["sidebar", "clipboard", "utilities", "folder", "directory", "file"],
			"releases": [
				{
					"sublime_text": ">=3100",
					"tags": true
				}
			]
		},
		{
			"name": "SidebarSeparator",
			"details": "https://github.com/ekazyam/SidebarSeparator",
			"labels": ["sidebar", "utilities"],
			"releases": [
				{
					"sublime_text": ">=3000",
					"tags": true
				}
			]
		},
		{
			"name": "SideBarTools",
			"details": "https://github.com/braver/SideBarTools",
			"labels": ["sidebar", "utilities", "folder", "directory", "file"],
			"releases": [
				{
					"sublime_text": ">3100",
					"tags": true
				}
			]
		},
		{
			"name": "Sightly",
			"details": "https://github.com/gerardvh/ST3-sightly-language",
			"labels": ["aem", "sightly", "HTL", "HTML", "template", "language"],
			"releases": [
				{
					"sublime_text": ">=3092",
					"tags": true
				}
			]
		},
		{
			"details": "https://github.com/hendrikelsner/SikuliTools",
			"author": "Hendrik Elsner (321hendrik@gmail.com)",
			"labels": ["sikuli", "gui", "test", "automation", "app", "web", "image", "capture"],
			"releases": [
				{
					"platforms": ["osx"],
					"sublime_text": "*",
					"tags": true
				}
			]
		},
		{
			"name": "Silex Snippets",
			"details": "https://github.com/franciscosantamaria/sublime-silex",
			"labels": ["snippets"],
			"releases": [
				{
					"sublime_text": "*",
					"branch": "master"
				}
			]
		},
		{
			"name": "Silk Web Toolkit Snippets",
			"details": "https://github.com/silk-web-toolkit/SILK-snippets",
			"labels": ["snippets"],
			"releases": [
				{
					"sublime_text": "*",
					"branch": "master"
				}
			]
		},
		{
			"name": "Silky Jump",
			"details": "https://github.com/lanbin/silkyjump",
			"releases": [
				{
					"sublime_text": "*",
					"branch": "master"
				}
			]
		},
		{
			"name": "SilverStripe",
			"details": "https://github.com/benjamin-smith/sublime-text-silverstripe",
			"labels": ["language syntax"],
			"releases": [
				{
					"sublime_text": "*",
					"branch": "master"
				}
			]
		},
		{
			"name": "SIMPL+ Syntax Highlight",
			"author": "Adelyte Company (Taylor Zane Glaeser)",
			"details": "https://github.com/adelyte/simpl-plus-syntax-highlight",
			"labels": ["crestron", "simpl", "simpl plus", "splus"],
			"releases": [{
				"sublime_text": ">=3092",
				"tags": true
			}]
		},
		{
			"name": "Simplates",
			"details": "https://github.com/rohitpaulk/sublime-simplates",
			"labels": ["aspen", "simplates", "python simplate"],
			"releases": [
				{
					"sublime_text": ">=3092",
					"tags": true
				}
			]
		},
		{
			"name": "Simple Ember.js Navigator",
			"details": "https://github.com/noklesta/SublimeEmberNav",
			"releases": [
				{
					"sublime_text": "<3000",
					"branch": "master"
				}
			]
		},
		{
			"name": "Simple FTP Deploy",
			"details": "https://github.com/HexRx/simple-ftp-deploy",
			"labels": ["ftp"],
			"releases": [
				{
					"sublime_text": ">=3000",
					"tags": true
				}
			]
		},
		{
			"name": "Simple Ifdef",
			"details": "https://github.com/rumly111/simpleifdef",
			"releases": [
				{
					"sublime_text": ">=3000",
					"tags": true
				}
			]
		},
		{
			"name": "Simple Import",
			"details": "https://github.com/vini175pa/sublime-simple-import",
			"releases": [
				{
					"sublime_text": ">=3000",
					"tags": true
				}
			]
		},
		{
			"name": "Simple JSX",
			"details": "https://github.com/ccampbell/sublime-jsx",
			"labels": ["JavaScript", "JSX", "React"],
			"releases": [
				{
					"sublime_text": ">=3106",
					"tags": true
				}
			]
		},
		{
			"name": "Simple Print Function",
			"details": "https://github.com/svenax/SublimePrint",
			"labels": ["printing"],
			"releases": [
				{
					"sublime_text": "*",
					"branch": "master"
				}
			]
		},
		{
			"name": "Simple Rails Navigator",
			"details": "https://github.com/noklesta/SublimeRailsNav",
			"releases": [
				{
					"sublime_text": "<3000",
					"branch": "master"
				}
			]
		},
		{
			"name": "simple_ConTeXt",
			"details": "https://github.com/SQbQxeKd3JHD8/simple_ConTeXt",
			"labels": ["language syntax", "snippets", "auto-complete", "build system"],
			"releases": [
				{
					"sublime_text": ">=3149",
					"tags": true
				}
			]
		},
		{
			"name": "SimpleClone",
			"details": "https://github.com/mikefowler/simple-clone",
			"releases": [
				{
					"sublime_text": "*",
					"branch": "master"
				}
			]
		},
		{
			"name": "SimpleConfig",
			"description": "Syntax Highlighting for the SimpleConfig configuration language",
			"details": "https://github.com/AaronGillBraun/Sublime-SimpleConfig",
			"labels": ["langage syntax"],
			"releases": [
				{
					"sublime_text": ">=3092",
					"tags": true
				}
			]
		},
		{
			"name": "SimpleCov",
			"details": "https://github.com/sentience/SublimeSimpleCov",
			"labels": ["testing", "ruby"],
			"releases": [
				{
					"sublime_text": ">=3000",
					"tags": true
				}
			]
		},
		{
			"name": "SimpleMarker",
			"details": "https://github.com/jugyo/SublimeSimpleMarker",
			"releases": [
				{
					"sublime_text": "*",
					"branch": "master"
				}
			]
		},
		{
			"name": "SimplePHPSpec",
			"details": "https://github.com/antoniofrignani/SimplePHPSpec-for-Sublime-Text",
			"releases": [
				{
					"sublime_text": ">=3000",
					"branch": "master"
				}
			]
		},
		{
			"name": "SimplePHPUnit",
			"details": "https://github.com/evgeny-golubev/SimplePHPUnit-for-Sublime-Text",
			"donate": "https://www.paypal.com/cgi-bin/webscr?cmd=_s-xclick&hosted_button_id=SZ6YWJUGFM9J8",
			"releases": [
				{
					"sublime_text": ">=3000",
					"branch": "master"
				}
			]
		},
		{
			"name": "SimpleSession",
			"details": "https://github.com/woodruffw/SimpleSession",
			"labels": ["workspace", "save", "session", "manager", "window"],
			"releases": [
				{
					"sublime_text": ">=3000",
					"tags": true
				}
			]
		},
		{
			"name": "SimpleStateManager Snippets",
			"details": "https://github.com/SimpleStateManager/SimpleStateManager-Snippets",
			"releases": [
				{
					"sublime_text": "*",
					"tags": true
				}
			]
		},
		{
			"name": "SimplestDebugger",
			"details": "https://github.com/KELiON/SimplestDebugger",
			"releases": [
				{
					"sublime_text": "*",
					"branch": "master"
				}
			]
		},
		{
			"details": "https://github.com/hydralien/SimpleSync",
			"releases": [
				{
					"sublime_text": "*",
					"branch": "master"
				}
			]
		},
		{
			"name": "SimpleSyntax",
			"details": "https://github.com/budlabs/SimpleSyntax",
			"description": "Comment syntax for config files",
			"author": "Nils Kvist",
			"labels": ["configfile", "syntax"],
			"releases": [
				{
					"sublime_text": "*",
					"tags": true
				}
			]
		},
		{
			"name": "SimpleTesting",
			"details": "https://github.com/coretick/SimpleTestingSublime",
			"releases": [
				{
					"sublime_text": "*",
					"branch": "master"
				}
			]
		},
		{
			"name": "SimpleTODO",
			"details": "https://github.com/jugyo/SublimeSimpleTODO",
			"releases": [
				{
					"sublime_text": "*",
					"branch": "master"
				}
			]
		},
		{
			"name": "Simutrans dat Syntax",
			"details": "https://github.com/An-dz/SimutransDatSyntax",
			"releases": [
				{
					"sublime_text": "*",
					"tags": true
				}
			]
		},
		{
			"name": "SingleTrailingNewLine",
			"details": "https://github.com/mattst/sublime-single-trailing-new-line",
			"releases": [
				{
					"sublime_text": "*",
					"tags": true
				}
			]
		},
		{
			"name": "SingularitySnippets",
			"details": "https://github.com/blcook223/SingularitySnippets",
			"releases": [
				{
					"sublime_text": "*",
					"tags": true
				}
			]
		},
		{
			"name": "Sinon",
			"details": "https://github.com/mokkabonna/sublime-sinon",
			"labels": ["sinon", "completions"],
			"releases": [
				{
					"sublime_text": "*",
					"tags": true
				}
			]
		},
		{
			"name": "Siteleaf Liquid Syntax",
			"details": "https://github.com/siteleaf/liquid-syntax-mode",
			"releases": [
				{
					"sublime_text": "*",
					"tags": true
				}
			]
		},
		{
			"name": "Six",
			"description": "Advanced Vim emulation.",
			"author": "Guillermo López-Anglada",
			"homepage": "http://www.sublimesix.com",
			"buy": "http://www.sublimesix.com/buy.html",
			"details": "https://github.com/guillermooo/six",
			"readme": "https://raw.githubusercontent.com/guillermooo/Six/master/README.md",
			"labels": ["vim", "vi", "vintage", "vintageous", "emulation", "emulator", "editor emulation"],
			"releases": [
				{
					"sublime_text": ">=3124",
					"tags": true
				}
			]
		},
		{
			"name": "Six - Future JavaScript Syntax",
			"details": "https://github.com/matthewrobb/Six.tmLanguage",
			"labels": ["language syntax"],
			"previous_names": ["Six: Future JavaScript Syntax"],
			"releases": [
				{
					"sublime_text": "*",
					"branch": "master"
				}
			]
		},
		{
			"name": "SJSON",
			"details": "https://github.com/jims/sublime-sjson",
			"labels": ["language syntax"],
			"releases": [
				{
					"sublime_text": "*",
					"branch": "master"
				}
			]
		},
		{
			"name": "Sk-ST3",
			"description": "Skript Language Modern Syntax Highlighting. Skript is a Minecraft plugin that allows you to write codes with plain english and use it as plugins",
			"details": "https://github.com/AyhamAl-Ali/sk-st3",
			"homepage": "https://forums.skunity.com/resources/sk-st3-syntax-highlighting-open-source.710/",
			"issues": "https://github.com/AyhamAl-Ali/sk-st3/issues",
			"labels": ["language syntax", "color scheme"],
			"author": "Ayham Al-Ali",
			"releases": [
				{
					"sublime_text": "*",
					"tags": true
				}
			]
		},
		{
			"name": "Skeleton Snippet",
			"details": "https://github.com/rodrigoiii/skeleton-snippet",
			"labels": ["auto complete", "snippet"],
			"releases": [
				{
					"sublime_text": "*",
					"tags": true
				}
			]
		},
		{
			"name": "Sketch.js",
			"details": "https://github.com/dmnsgn/sublime-sketchjs",
			"labels": ["auto-complete", "snippets"],
			"releases": [
				{
					"sublime_text": "*",
					"tags": true
				}
			]
		},
		{
			"name": "SKILL from Cadence",
			"details": "https://github.com/leoheck/sublime-cadence-skill",
			"previous_names": ["Cadence Skill"],
			"releases": [
				{
					"sublime_text": "*",
					"tags": true
				}
			]
		},
		{
			"name": "Skins",
			"details": "https://github.com/deathaxe/sublime-skins",
			"labels": ["themes", "utilities"],
			"releases": [
				{
					"sublime_text": ">=3000",
					"tags": true
				}
			]
		},
		{
			"name": "SkoolkitZ80",
			"details": "https://github.com/mrcook/SkoolkitZ80",
			"labels": ["language syntax", "z80", "assembly"],
			"releases": [
				{
					"sublime_text": ">=3092",
					"tags": true
				}
			]
		},
		{
			"name": "SLAB",
			"details": "https://github.com/increpare/slab-markup-sublime",
			"labels": ["language syntax"],
			"releases": [
				{
					"sublime_text": "*",
					"tags": true
				}
			]
		},
		{
			"name": "Slack",
			"details": "https://github.com/simion/sublime-slack-integration",
			"releases": [
				{
					"sublime_text": ">=3000",
					"tags": true
				}
			]
		},
		{
			"name": "Slate",
			"details": "https://github.com/kvs/ST2Slate",
			"releases": [
				{
					"sublime_text": "*",
					"branch": "master"
				}
			]
		},
		{
			"name": "SLAX",
			"details": "https://github.com/dgjnpr/subl.slax.package",
			"labels": ["language syntax"],
			"releases": [
				{
					"sublime_text": "*",
					"branch": "master"
				}
			]
		},
		{
			"name": "Sleet",
			"details": "https://github.com/ice/sleet",
			"labels": ["language syntax"],
			"releases": [
				{
					"sublime_text": "*",
					"tags": true
				}
			]
		},
		{
			"name": "Slice",
			"details": "https://github.com/zeroc-ice/sublime-slice",
			"labels": ["language syntax"],
			"releases": [
				{
					"sublime_text": ">=3092",
					"tags": true
				}
			]
		},
		{
			"name": "SlideNav",
			"details": "https://github.com/enteleform-releases/SublimeText--SlideNav",
			"labels": ["presentation", "lightning talk", "slide", "slides", "slideshow", "navigation", "code navigation", "file manager", "launcher", "file launcher", "open files", "remote control"],
			"releases": [
				{
					"sublime_text": ">=3000",
					"tags": true
				}
			]
		},
		{
			"name": "SlideShow(S9)",
			"details": "https://github.com/Seasons7/sublime-slideshow",
			"releases": [
				{
					"sublime_text": "<3000",
					"tags": true
				}
			]
		},
		{
			"name": "Slime",
			"details": "https://github.com/hedgesky/slime.tmbundle",
			"releases": [
				{
					"sublime_text": "*",
					"tags": true
				}
			]
		},
		{
			"name": "Slugify",
			"details": "https://github.com/alimony/sublime-slugify",
			"labels": ["text manipulation"],
			"previous_names": ["Slug"],
			"releases": [
				{
					"sublime_text": "*",
					"branch": "master"
				}
			]
		},
		{
			"name": "SM RAD",
			"details": "https://github.com/setap/sm-rad",
			"labels": ["language syntax"],
			"releases": [
				{
					"sublime_text": "*",
					"branch": "master"
				}
			]
		},
		{
			"name": "Smali",
			"details": "https://github.com/ShaneWilton/sublime-smali",
			"labels": ["language syntax"],
			"releases": [
				{
					"sublime_text": "*",
					"branch": "master"
				}
			]
		},
		{
			"name": "Smart Backspace",
			"details": "https://github.com/awhite/sublime-smart-backspace",
			"labels": ["text navigation"],
			"releases": [
				{
					"sublime_text": ">=3000",
					"tags": true
				}
			]
		},
		{
			"name": "Smart Delete",
			"details": "https://github.com/mac2000/sublime-smart-delete",
			"releases": [
				{
					"sublime_text": "*",
					"branch": "master"
				}
			]
		},
		{
			"name": "Smart Duplicate",
			"details": "https://github.com/MathiasPaumgarten/SmartDuplicate-Sublime",
			"releases": [
				{
					"sublime_text": "*",
					"branch": "master"
				}
			]
		},
		{
			"name": "Smart Indent",
			"details": "https://github.com/YKZDY/SmartIndent-sublime",
			"releases": [
				{
					"sublime_text": "*",
					"tags": true
				}
			]
		},
		{
			"name": "Smart Match",
			"details": "https://github.com/ccampbell/sublime-smart-match",
			"releases": [
				{
					"sublime_text": "*",
					"branch": "master"
				}
			]
		},
		{
			"name": "Smart Path Copy",
			"details": "https://github.com/santi-h/SmartPathCopy",
			"labels": ["clipboard", "copy", "path"],
			"releases": [
				{
					"sublime_text": "*",
					"tags": true
				}
			]
		},
		{
			"name": "Smart Region",
			"details": "https://github.com/gbaptista/sublime-3-smart-region",
			"releases": [
				{
					"sublime_text": ">=3000",
					"tags": true
				}
			]
		},
		{
			"name": "Smart Repeat",
			"details": "https://github.com/poucotm/Smart-Repeat",
			"labels": ["formatting"],
			"releases": [
				{
					"sublime_text": "*",
					"tags": true
				}
			]
		},
		{
			"name": "Smart Title Case",
			"details": "https://github.com/mattstevens/sublime-titlecase",
			"releases": [
				{
					"sublime_text": "*",
					"tags": true
				}
			]
		},
		{
			"name": "Smart VHDL",
			"description": "Syntax Highlighting, Snippets, code navigation and more for VHDL",
			"details": "https://github.com/TheClams/SmartVHDL",
			"issues": "https://bitbucket.org/Clams/smartvhdl/issues",
			"labels": ["language syntax", "snippets"],
			"releases": [
				{
					"sublime_text": ">=3092",
					"tags": true
				}
			]
		},
		{
			"details": "https://github.com/iiAtlas/SmartGoogle",
			"releases": [
				{
					"sublime_text": "<3000",
					"branch": "master"
				}
			]
		},
		{
			"name": "smartifdef",
			"details": "https://github.com/robinchenyu/smartifdef",
			"releases": [
				{
					"sublime_text": ">=3000",
					"tags": true
				}
			]
		},
		{
			"name": "SmartIM",
			"details": "https://github.com/icymind/SmartIM",
			"description": "reset input method to us when enter normal_mode, and restore previous input method when you enter insert_mode",
			"homepage": "https://github.com/icymind/SmartIM",
			"issues": "https://github.com/icymind/SmartIM/issues",
			"releases": [
				{
					"sublime_text": "*",
					"platforms": ["osx"],
					"tags": true
				}
			]
		},
		{
			"name": "Smartisan",
			"details": "https://github.com/ericmartel/Smartisan",
			"releases": [
				{
					"sublime_text": "*",
					"branch": "master"
				}
			]
		},
		{
			"details": "https://github.com/demon386/SmartMarkdown",
			"releases": [
				{
					"sublime_text": "*",
					"branch": "master"
				}
			]
		},
		{
			"details": "https://bitbucket.org/do/smartmovetotheeol",
			"releases": [
				{
					"sublime_text": "<3000",
					"branch": "master"
				}
			]
		},
		{
			"name": "SmartNewWindow",
			"details": "https://github.com/maliayas/SublimeText_SmartNewWindow",
			"labels": ["window", "workspace", "project", "sidebar"],
			"releases": [
				{
					"sublime_text": ">=3000",
					"tags": true
				}
			]
		},
		{
			"name": "Smarty",
			"details": "https://github.com/amitsnyderman/sublime-smarty",
			"labels": ["language syntax"],
			"releases": [
				{
					"sublime_text": "*",
					"branch": "master"
				}
			]
		},
		{
			"name": "SML (Standard ML)",
			"details": "https://github.com/seanjames777/SML-Language-Definition",
			"labels": ["language syntax"],
			"releases": [
				{
					"sublime_text": "*",
					"branch": "master"
				}
			]
		},
		{
			"name": "Snake",
			"details": "https://github.com/jonfinerty/sublime-snake",
			"releases": [
				{
					"sublime_text": "*",
					"tags": true
				}
			]
		},
		{
			"name": "snake_case",
			"details": "https://github.com/vbali/sublime-snakecase",
			"releases": [
				{
					"sublime_text": "<3000",
					"branch": "master"
				}
			]
		},
		{
			"name": "Snakecasts-theme",
			"details": "https://github.com/nicoschuele/snakecasts-theme",
			"releases": [
				{
					"sublime_text": "*",
					"tags": true
				}
			]
		},
		{
			"name": "Snazzy Color Scheme",
			"details": "https://github.com/Briles/snazzy-sublime",
			"labels": ["color scheme"],
			"releases": [
				{
					"sublime_text": ">=3170",
					"tags": true
				}
			]
		},
		{
			"name": "Snippet Destroyer",
			"details": "https://github.com/twolfson/sublime-snippet-destroyer",
			"labels": ["snippet", "delete", "destroy"],
			"releases": [
				{
					"sublime_text": "*",
					"tags": true
				}
			]
		},
		{
			"name": "SnippetCaller",
			"details": "https://github.com/shagabutdinov/sublime-snippet-caller",
			"donate": "https://github.com/shagabutdinov/sublime-enhanced/blob/master/readme-donations.md",
			"labels": ["sublime-enhanced", "snippets", "text manipulation"],
			"releases": [
				{
					"sublime_text": "*",
					"branch": "master"
				}
			]
		},
		{
			"name": "SnippetMaker",
			"details": "https://github.com/jugyo/SublimeSnippetMaker",
			"labels": ["snippets"],
			"releases": [
				{
					"sublime_text": "*",
					"tags": true
				}
			]
		},
		{
			"name": "SnippetManager",
			"details": "https://github.com/shagabutdinov/sublime-snippet-manager",
			"donate": "https://github.com/shagabutdinov/sublime-enhanced/blob/master/readme-donations.md",
			"labels": ["sublime-enhanced", "snippets"],
			"releases": [
				{
					"sublime_text": "*",
					"branch": "master"
				}
			]
		},
		{
			"name": "SnippetSkydragon",
			"details": "https://github.com/wghust/snippetSkydragon",
			"labels": ["snippets"],
			"releases": [
				{
					"sublime_text": "*",
					"tags": true
				}
			]
		},
		{
			"name": "SnippetX",
			"details": "https://github.com/ColinRyan/SnippetX",
			"labels": ["text manipulation", "snippets"],
			"releases": [
				{
					"sublime_text": ">=3000",
					"tags": true
				}
			]
		},
		{
			"details": "https://github.com/jonasdp/Snipplr",
			"releases": [
				{
					"sublime_text": "<3000",
					"branch": "master"
				}
			]
		},
		{
			"name": "Snipt Snippet Fetcher",
			"details": "https://github.com/SubZane/Sublime-Snipt-Snippet-Fetcher",
			"releases": [
				{
					"sublime_text": "<3000",
					"branch": "master"
				}
			]
		},
		{
			"name": "Snipt.net",
			"details": "https://github.com/Taecho/Sublime-Snipt",
			"releases": [
				{
					"sublime_text": "<3000",
					"branch": "master"
				}
			]
		},
		{
			"name": "SNMP MIB Syntax",
			"description": "Syntax Highlighting for SNMP MIB files (SMIv2)",
			"details": "https://github.com/stevenkaras/Sublime-SNMP-MIB",
			"labels": ["language syntax"],
			"releases": [
				{
					"sublime_text": ">=3092",
					"tags": true
				}
			]
		},
		{
			"name": "Snowball Syntax",
			"description": "Syntax Highlighting for Snowball framwork destinated to stemming",
			"details": "https://github.com/assem-ch/snowball-sublime-syntax",
			"labels": ["language syntax"],
			"releases": [
				{
					"sublime_text": ">=3092",
					"tags": true
				}
			]
		},
		{
			"name": "Soar Tools",
			"details": "https://github.com/garfieldnate/Sublime-Soar-Tools",
			"labels": ["language syntax", "snippets"],
			"releases": [
				{
					"sublime_text": "*",
					"tags": true
				}
			]
		},
		{
			"name": "Solarized Color Scheme",
			"details": "https://github.com/braver/Solarized",
			"donate": "https://paypal.me/pools/c/8aniLejX25",
			"labels": ["color scheme"],
			"releases": [
				{
					"sublime_text": ">=3000",
					"tags": true
				}
			]
		},
		{
			"name": "Solidity Docstring Generator",
			"details": "https://github.com/matt-lough/solidity-docstring-generator",
			"releases": [
				{
					"sublime_text": "*",
					"tags": true
				}
			]
		},
		{
			"name": "Solium Gutter",
			"details": "https://github.com/sey/sublime-solium-gutter",
			"releases": [
				{
					"sublime_text": ">=3000",
					"tags": true
				}
			]
		},
		{
			"name": "Solo Snippets",
			"details": "https://github.com/zeusLeeJh/solo-snippets",
			"releases": [
				{
					"sublime_text": "*",
					"tags": true
				}
			]
		},
		{
			"name": "Sonic Pi",
			"details": "https://github.com/fbehrens/sublime_sonic_pi",
			"labels": ["music"],
			"releases": [
				{
					"sublime_text": ">=3000",
					"tags": true
				}
			]
		},
		{
			"name": "Sort JavaScript Imports",
			"details": "https://github.com/insin/sublime-sort-javascript-imports",
			"releases": [
				{
					"sublime_text": "*",
					"tags": true
				}
			]
		},
		{
			"name": "Sort Lines (Numerically)",
			"details": "https://github.com/alimony/sublime-sort-numerically",
			"releases": [
				{
					"sublime_text": "*",
					"tags": true
				}
			]
		},
		{
			"name": "Sort Lines By Selection",
			"details": "https://github.com/sascha-wolf/sublime-SortLinesBySelection",
			"releases": [
				{
					"sublime_text": ">=3000",
					"tags": true
				}
			]
		},
		{
			"name": "SortBy",
			"details": "https://github.com/Doi9t/SortBy",
			"releases": [
				{
					"sublime_text": "*",
					"branch": "master"
				}
			]
		},
		{
			"details": "https://github.com/Kentzo/SortLinesByColumn",
			"releases": [
				{
					"sublime_text": "<3000",
					"branch": "master"
				}
			]
		},
		{
			"name": "SortList",
			"details": "https://github.com/kylebebak/sublime_sort_list",
			"releases": [
				{
					"sublime_text": "*",
					"tags": true
				}
			]
		},
		{
			"details": "https://github.com/bizoo/SortTabs",
			"releases": [
				{
					"sublime_text": "*",
					"branch": "master"
				}
			]
		},
		{
			"name": "Soulburn Color Scheme",
			"details": "https://github.com/caffo/soulburn",
			"author": "Rodrigo Franco",
			"labels": ["color scheme"],
			"releases": [
				{
					"sublime_text": "*",
					"tags": true
				}
			]
		},
		{
			"name": "Sound",
			"details": "https://github.com/airtoxin/Sublime-Sound",
			"releases": [
				{
					"platforms": "osx",
					"sublime_text": "<3000",
					"tags": "st2-osx-"
				},
				{
					"platforms": "linux",
					"sublime_text": "<3000",
					"tags": "st2-linux-"
				},
				{
					"platforms": "osx",
					"sublime_text": ">=3000",
					"tags": "st3-osx-"
				},
				{
					"platforms": "linux",
					"sublime_text": ">=3000",
					"tags": "st3-linux-"
				},
				{
					"platforms": "windows",
					"sublime_text": ">=3000",
					"tags": "st3-windows-"
				}
			]
		},
		{
			"name": "SourceDown",
			"details": "https://github.com/bordaigorl/sublime-sourcedown",
			"labels": ["markdown", "blog"],
			"releases": [
				{
					"sublime_text": "*",
					"tags": true
				}
			]
		},
		{
			"name": "Sourcegraph",
			"details": "https://github.com/sourcegraph/sourcegraph-sublime",
			"labels": ["go"],
			"releases": [
				{
					"sublime_text": ">=3000",
					"tags": true
				}
			]
		},
		{
			"name": "SourcePawn Completions",
			"details": "https://github.com/ppalex7/SourcePawnCompletions",
			"description": "SourcePawn auto-completion and build-system",
			"readme": "https://raw.githubusercontent.com/ppalex7/SourcePawnCompletions/master/README.md",
			"labels": ["auto-complete", "build system"],
			"releases": [
				{
					"sublime_text": ">=3000",
					"tags": true
				}
			]
		},
		{
			"name": "SourcePawn Syntax Highlighting",
			"details": "https://github.com/Dillonb/SublimeSourcePawn",
			"labels": ["language syntax"],
			"releases": [
				{
					"sublime_text": "*",
					"branch": "master"
				}
			]
		},
		{
			"name": "SourceSharer",
			"details": "https://github.com/geekpradd/sublime-sourcesharer-plugin",
			"releases": [
				{
					"sublime_text": ">=3000",
					"tags": true
				}
			]
		},
		{
			"name": "SourceTalk",
			"details": "https://github.com/malroc/sourcetalk_st2",
			"labels": ["code sharing", "remote collaboration"],
			"previous_names": ["SoucreTalk (real time code discussions)"],
			"releases": [
				{
					"sublime_text": "*",
					"tags": true
				}
			]
		},
		{
			"name": "Sourcetrail",
			"previous_names": ["coati"],
			"details": "https://github.com/CoatiSoftware/sublime-sourcetrail",
			"labels": ["utilities"],
			"releases": [
				{
					"sublime_text": "*",
					"tags": true
				}
			]
		},
		{
			"name": "SourceTree",
			"details": "https://bitbucket.org/PhillSparks/sublimesourcetree",
			"releases": [
				{
					"sublime_text": "*",
					"branch": "master"
				}
			]
		},
		{
			"name": "SourceTree.app Menu",
			"details": "https://github.com/jocelynmallon/sublime-text-2-sourcetree",
			"releases": [
				{
					"sublime_text": "<3000",
					"branch": "master"
				}
			]
		},
		{
			"name": "SourceTreeCommands",
			"details": "https://github.com/gdeOo/sublime-sourcetree",
			"releases": [
				{
					"sublime_text": "*",
					"tags": true
				}
			]
		},
		{
			"name": "Soy",
			"details": "https://github.com/Medium/soy-sublime",
			"labels": ["language syntax"],
			"releases": [
				{
					"sublime_text": "*",
					"tags": true
				}
			]
		},
		{
			"name": "SpaceSnippets",
			"details": "https://github.com/shagabutdinov/sublime-space-snippets",
			"donate": "https://github.com/shagabutdinov/sublime-enhanced/blob/master/readme-donations.md",
			"labels": ["sublime-enhanced", "text manipulation"],
			"releases": [
				{
					"sublime_text": "*",
					"tags": true
				}
			]
		},
		{
			"name": "Spandoc",
			"details": "https://github.com/geniusupgrader/Spandoc/",
			"releases": [
				{
					"sublime_text": ">=3000",
					"tags": true
				}
			]
		},
		{
			"name": "SPARC Assembly",
			"details": "https://github.com/ProtractorNinja/SPARC-sublime",
			"labels": ["language syntax"],
			"releases": [
				{
					"sublime_text": "*",
					"branch": "master"
				}
			]
		},
		{
			"name": "Spark",
			"details": "https://github.com/AlexanderBrevig/sublime-Spark",
			"releases": [
				{
					"sublime_text": "*",
					"branch": "master"
				}
			]
		},
		{
			"name": "SPARQL",
			"details": "https://github.com/patchspace/sparql-sublime",
			"releases": [
				{
					"sublime_text": "*",
					"tags": true
				}
			]
		},
		{
			"name": "SPARQL Runner",
			"details": "https://github.com/cezarsa/sublime-sparql-runner",
			"releases": [
				{
					"sublime_text": "*",
					"tags": true
				}
			]
		},
		{
			"name": "Spec Finder",
			"details": "https://github.com/rogeriochaves/sublime-spec-finder",
			"releases": [
				{
					"sublime_text": "*",
					"tags": true
				}
			]
		},
		{
			"name": "Spec Focuser",
			"details": "https://github.com/wireframe/sublime-spec-focuser",
			"releases": [
				{
					"sublime_text": "*",
					"branch": "master"
				}
			]
		},
		{
			"name": "Sphere Online Judge",
			"details": "https://github.com/geekpradd/Sphere-Online-Judge-Sublime",
			"releases": [
				{
					"sublime_text": "*",
					"tags": true
				}
			]
		},
		{
			"name": "Sphinx Ref Helper",
			"details": "https://github.com/intelkevinputnam/sphinx-ref-helper",
			"labels": ["sphinx"],
			"releases": [
				{
					"sublime_text": ">=3000",
					"tags": true
				}
			]
		},
		{
			"name": "SPICE Circuit Simulator",
			"details": "https://github.com/leoheck/sublime-spice",
			"labels": ["circuit simulator"],
			"previous_names": ["Spice"],
			"releases": [
				{
					"sublime_text": "*",
					"tags": true
				}
			]
		},
		{
			"name": "SpiderScript",
			"details": "https://github.com/Namek/Spider-Sublime-Plugin",
			"labels": ["language syntax"],
			"releases": [
				{
					"sublime_text": "*",
					"tags": true
				}
			]
		},
		{
			"name": "SPIP",
			"details": "https://github.com/phenix-factory/Sublime-SPIP",
			"releases": [
				{
					"sublime_text": "*",
					"branch": "master"
				}
			]
		},
		{
			"name": "Spirit Color Scheme",
			"details": "https://github.com/unknownuser88/Spirit",
			"author": "David Bekoyan",
			"labels": ["color scheme"],
			"releases": [
				{
					"sublime_text": "*",
					"tags": true
				}
			]
		},
		{
			"name": "Split Line",
			"details": "https://github.com/stevebasher/Split-Line-Sublime-Plugin",
			"author": "Steve Basher",
			"releases": [
				{
					"sublime_text": "*",
					"tags": true
				}
			]
		},
		{
			"name": "Split To Buffer",
			"details": "https://github.com/berendbaas/sublime_splittobuffer",
			"releases": [
				{
					"sublime_text": "<3000",
					"branch": "master"
				}
			]
		},
		{
			"name": "SplitScreen",
			"details": "https://github.com/spadgos/sublime-SplitScreen",
			"releases": [
				{
					"sublime_text": "<3000",
					"branch": "master"
				}
			]
		},
		{
			"name": "SplitScreen-Resizer",
			"details": "https://github.com/iamjessu/sublime-SplitScreen-Resizer",
			"releases": [
				{
					"sublime_text": "<3000",
					"branch": "master"
				}
			]
		},
		{
			"name": "Splunk Conf File Syntax Highlighting",
			"details": "https://github.com/shakeelmohamed/sublime-splunk-conf-highlighting",
			"author": "Shakeel Mohamed",
			"labels": ["language", "syntax"],
			"releases": [
				{
					"sublime_text": "*",
					"tags": true
				}
			]
		},
		{
			"name": "Splunk Format",
			"details": "https://github.com/mew1033/Splunk-Format",
			"releases": [
				{
					"sublime_text": "*",
					"tags": true
				}
			]
		},
		{
			"name": "Splunk Syntax",
			"details": "https://github.com/aarongraham/splunk-syntax-sublime",
			"labels": ["language", "syntax"],
			"releases": [
				{
					"sublime_text": "*",
					"tags": true
				}
			]
		},
		{
			"name": "Spotify",
			"details": "https://github.com/smpanaro/sublime-spotify",
			"labels": ["music"],
			"previous_names": ["Spotify Control"],
			"releases": [
				{
					"sublime_text": "*",
					"platforms": "osx",
					"tags": true
				}
			]
		},
		{
			"name": "spotify-control",
			"details": "https://github.com/fcannizzaro/spotify-control",
			"description": "View and Control your Spotify experience without leaving Sublime Text",
			"labels": ["spotify", "music"],
			"releases": [
				{
					"sublime_text": ">=3000",
					"platforms": ["windows"],
					"tags": true
				}
			]
		},
		{
			"name": "SpotifyPlayer (Ubuntu)",
			"details": "https://github.com/zokis/SpotifySublime",
			"labels": ["music", "spotify"],
			"author": "Marcelo Fonseca Tambalo (Zokis)",
			"releases": [
				{
					"sublime_text": ">2999",
					"platforms": ["linux"],
					"tags": true
				}
			]
		},
		{
			"name": "SpotifyWeb",
			"details": "https://github.com/DevInsideYou/SpotifyWeb",
			"labels": ["spotify", "music"],
			"releases": [
				{
					"sublime_text": ">=3000",
					"platforms": "*",
					"tags": true
				}
			]
		},
		{
			"name": "Sprak Syntax & Completions for else Heartbreak()",
			"details": "https://github.com/Eforen/sublime-syntax-sprak",
			"author": "Eforen (Ariel Lothlorien)",
			"labels": ["language", "syntax", "snippets", "completions", "game"],
			"releases": [
				{
					"sublime_text": "*",
					"tags": true
				}
			]
		},
		{
			"name": "SproutCore Snippets and JSHint Integration",
			"details": "https://github.com/sproutcore/sproutcore-sublime-text-2-package",
			"labels": ["snippets"],
			"releases": [
				{
					"sublime_text": "*",
					"branch": "master"
				}
			]
		},
		{
			"name": "SQF for VBS3",
			"details": "https://github.com/zahngol/SQF-VBS3",
			"releases": [
				{
					"sublime_text": "*",
					"tags": true
				}
			]
		},
		{
			"name": "SQF Language",
			"details": "https://github.com/jonbons/Sublime-SQF-Language",
			"labels": ["language syntax"],
			"releases": [
				{
					"sublime_text": "*",
					"branch": "master"
				}
			]
		},
		{
			"name": "SQL (simple-db-migrate)",
			"details": "https://github.com/caiogondim/simple-db-migrate-sublime-syntax-highlight",
			"releases": [
				{
					"sublime_text": "*",
					"branch": "master"
				}
			]
		},
		{
			"name": "sql-formatter",
			"details": "https://github.com/kufii/sublime-sql-formatter",
			"releases": [
				{
					"sublime_text": "*",
					"tags": true
				}
			]
		},
		{
			"name": "SqlBeautifier",
			"details": "https://github.com/zsong/SqlBeautifier",
			"labels": ["sql", "formatting", "formatter"],
			"releases": [
				{
					"sublime_text": "*",
					"tags": true
				}
			]
		},
		{
			"name": "SQLExec",
			"details": "https://github.com/jum4/sublime-sqlexec",
			"releases": [
				{
					"sublime_text": ">=3000",
					"branch": "master"
				}
			]
		},
		{
			"name": "SQLPlus",
			"details": "https://github.com/bofm/sublime_sqlplus",
			"releases": [
				{
					"sublime_text": ">=3065",
					"tags": true
				}
			]
		},
		{
			"name": "SQLTools",
			"details": "https://github.com/mtxr/SQLTools",
			"labels": ["sql", "formatting", "formatter", "tools", "completions"],
			"releases": [
				{
					"sublime_text": ">=3000",
					"tags": true
				}
			]
		},
		{
			"name": "Squib Snippets",
			"details": "https://github.com/andymeneely/sublime-squib",
			"labels": ["snippets", "dsl", "ruby"],
			"releases": [
				{
					"sublime_text": "*",
					"tags": true
				}
			]
		},
		{
			"name": "Squiggle",
			"details": "https://github.com/wavebeem/squiggle-sublime",
			"labels": ["language syntax"],
			"releases": [
				{
					"sublime_text": "*",
					"tags": true
				}
			]
		},
		{
			"name": "Squirrel",
			"details": "https://github.com/iAmRoland/Sublime-Squirrel",
			"author": ["micheg", "Roland Piirsoo"],
			"labels": ["language", "syntax", "snippets", "completions", "squirrel"],
			"releases": [
				{
					"sublime_text": "*",
					"tags": true
				}
			]
		},
		{
			"name": "SRT",
			"details": "https://github.com/SalGnt/Sublime-SRT",
			"author": "Salvatore Gentile",
			"labels": ["language", "syntax"],
			"releases": [
				{
					"sublime_text": "*",
					"tags": true
				}
			]
		},
		{
			"name": "SSE & AVX Intrinsics",
			"details": "https://github.com/ilya-lavrenov/sublime-sse-avx",
			"author": "Ilya Lavrenov",
			"labels": ["snippets", "completions"],
			"releases": [
				{
					"sublime_text": "*",
					"branch": "master"
				}
			]
		},
		{
			"name": "SSH Config",
			"details": "https://github.com/robballou/sublimetext-sshconfig",
			"author": ["michaelblyons", "robballou"],
			"labels": ["language syntax", "snippets", "completions"],
			"releases": [
				{
					"sublime_text": "<3000",
					"tags": "st2-"
				},
				{
					"sublime_text": "3000 - 3155",
					"tags": "st3.0-"
				},
				{
					"sublime_text": ">=3156",
					"tags": "st3-"
				}
			]
		},
		{
			"details": "https://github.com/bmc/ST2SyntaxFromFileName",
			"releases": [
				{
					"sublime_text": "<3000",
					"branch": "master"
				}
			]
		},
		{
			"name": "ST_AWK",
			"details": "https://github.com/qiuxiafei/st_awk",
			"releases": [
				{
					"sublime_text": "*",
					"tags": true
				}
			]
		},
		{
			"name": "Stack Overflow Snippets",
			"details": "https://github.com/rinas7/StackOverflowSnippets",
			"releases": [
				{
					"sublime_text": "*",
					"tags": true
				}
			]
		},
		{
			"name": "StackExchangeQuery",
			"details": "https://github.com/anhmv/stackexchangequery",
			"releases": [
				{
					"sublime_text": "*",
					"tags": true
				}
			]
		},
		{
			"name": "StackMob JS Snippets",
			"details": "https://github.com/wyne/sublime-stackmob-js-snippets",
			"labels": ["snippets"],
			"releases": [
				{
					"sublime_text": "*",
					"branch": "master"
				}
			]
		},
		{
			"name": "Stackoverflow Debug Helper",
			"details": "https://github.com/bahi-2/SO-debug-helper",
			"releases": [
				{
					"sublime_text": "*",
					"tags": true
				}
			]
		},
		{
			"name": "StackTracer",
			"details": "https://github.com/zhangqibupt/stacktracer",
			"labels": ["ruby"],
			"releases": [
				{
					"sublime_text": ">=3000",
					"tags": true
				}
			]
		},
		{
			"name": "Stan",
			"details": "https://github.com/dougalsutherland/sublime-stan",
			"releases": [
				{
					"sublime_text": "*",
					"branch": "master"
				}
			]
		},
		{
			"name": "StandardFormat",
			"details": "https://github.com/bcomnes/sublime-standard-format",
			"labels": ["formatting", "javascript"],
			"releases": [
				{
					"sublime_text": ">=3000",
					"platforms": "*",
					"tags": true
				}
			]
		},
		{
			"name": "StandardSnippets",
			"details": "https://github.com/vkhitev/sublime-standardjs-snippets",
			"labels": ["snippets", "completions", "javascript"],
			"releases": [
				{
					"sublime_text": "*",
					"tags": true
				}
			]
		},
		{
			"name": "Stanza Syntax",
			"details": "https://github.com/dwnusbaum/stanza-syntax",
			"labels": ["language syntax"],
			"releases": [
				{
					"sublime_text": "*",
					"tags": true
				}
			]
		},
		{
			"name": "Starbound Lua",
			"details": "https://github.com/UnknownX7/Sublime-Starbound-Lua-Syntax",
			"labels": ["language syntax"],
			"releases": [
				{
					"sublime_text": "*",
					"tags": true
				}
			]
		},
		{
			"name": "Startup Files",
			"details": "https://github.com/voltavidTony/Startup-Files",
			"labels": ["file", "open", "startup"],
			"releases":
			[
				{
					"sublime_text": "*",
					"tags": true
				}
			]
		},
		{
			"name": "Stata Enhanced",
			"details": "https://github.com/andrewheiss/SublimeStataEnhanced",
			"labels": ["stata"],
			"previous_names": ["Stata 13"],
			"releases": [
				{
					"sublime_text": "*",
					"platforms": ["osx", "windows"],
					"tags": true
				}
			]
		},
		{
			"name": "Stata Improved Editor",
			"details": "https://github.com/zizhongyan/StataImproved",
			"labels": ["stata"],
			"releases": [
				{
					"sublime_text": "*",
					"platforms": ["osx"],
					"tags": true
				}
			]
		},
		{
			"name": "StataEditor",
			"details": "https://github.com/mattiasnordin/StataEditor",
			"labels": ["stata"],
			"releases": [
				{
					"sublime_text": ">=3000",
					"platforms": "windows",
					"tags": true
				}
			]
		},
		{
			"name": "Statement",
			"details": "https://github.com/shagabutdinov/sublime-statement",
			"donate": "https://github.com/shagabutdinov/sublime-enhanced/blob/master/readme-donations.md",
			"labels": ["sublime-enhanced", "text manipulation", "utilities"],
			"releases": [
				{
					"sublime_text": "*",
					"branch": "master"
				}
			]
		},
		{
			"name": "Status Bar Extension",
			"details": "https://bitbucket.org/trooper/statusbarextension",
			"releases": [
				{
					"sublime_text": "*",
					"branch": "default"
				}
			]
		},
		{
			"name": "Status Bar File Size",
			"details": "https://github.com/SublimeText/StatusBarFileSize",
			"releases": [
				{
					"sublime_text": ">=3000",
					"tags": true
				}
			]
		},
		{
			"name": "Status Bar Time",
			"details": "https://github.com/lowliet/sublimetext-StatusBarTime",
			"releases": [
				{
					"sublime_text": "*",
					"branch": "master"
				}
			]
		},
		{
			"name": "Status Bar Weather",
			"details": "https://github.com/lowliet/sublimetext-StatusBarWeather",
			"labels": ["status bar", "weather", "info", "utilities"],
			"releases": [
				{
					"sublime_text": ">=3000",
					"tags": true
				}
			]
		},
		{
			"name": "Statusbar Path",
			"details": "https://github.com/unphased/SublimeStatusbarPath",
			"releases": [
				{
					"sublime_text": "*",
					"branch": "master"
				}
			]
		},
		{
			"name": "StatusBarSymbols",
			"details": "https://github.com/OdinTech3/StatusBarSymbols",
			"releases": [
				{
					"sublime_text": ">=3000",
					"tags": true
				}
			]
		},
		{
			"name": "StatusMessage",
			"details": "https://github.com/shagabutdinov/sublime-status-message",
			"donate": "https://github.com/shagabutdinov/sublime-enhanced/blob/master/readme-donations.md",
			"labels": ["sublime-enhanced", "theme"],
			"releases": [
				{
					"sublime_text": "*",
					"branch": "master"
				}
			]
		},
		{
			"name": "Steadfast Color Scheme",
			"details": "https://github.com/serogers/steadfast_color_scheme",
			"labels": ["color scheme"],
			"releases": [
				{
					"sublime_text": "*",
					"tags": true
				}
			]
		},
		{
			"name": "Stencil",
			"details": "https://github.com/kgston/stencil-syntax-sublime",
			"labels": ["language", "syntax", "stencil"],
			"releases": [
				{
					"sublime_text": "*",
					"tags": true
				}
			]
		},
		{
			"details": "https://github.com/dhodges/StepList",
			"releases": [
				{
					"sublime_text": "<3000",
					"branch": "master"
				}
			]
		},
		{
			"name": "StGitlab",
			"details": "https://github.com/tosher/StGitlab",
			"labels": ["Gitlab", "project", "management"],
			"releases": [
				{
					"sublime_text": ">=3118",
					"tags": true
				}
			]
		},
		{
			"name": "StickySearch",
			"details": "https://github.com/vim-zz/StickySearch",
			"releases": [
				{
					"sublime_text": ">=3000",
					"tags": true
				}
			]
		},
		{
			"name": "StoryScript Highlight",
			"details": "https://github.com/swwind/StoryScript-Highlight",
			"labels": ["syntax"],
			"releases": [
				{
					"sublime_text": ">=3092",
					"tags": true
				}
			]
		},
		{
			"details": "https://github.com/gravejester/stposh",
			"labels": ["language syntax"],
			"releases": [
				{
					"sublime_text": "*",
					"branch": "master"
				}
			]
		},
		{
			"details": "https://github.com/bit101/STProjectMaker",
			"releases": [
				{
					"sublime_text": "*",
					"branch": "master"
				}
			]
		},
		{
			"name": "Strace Syntax",
			"details": "https://github.com/djuretic/SublimeStrace",
			"labels": ["language syntax"],
			"releases": [
				{
					"sublime_text": ">=3103",
					"tags": true
				}
			]
		},
		{
			"name": "Strapdown Markdown Preview",
			"details": "https://github.com/michfield/sublime-strapdown-preview",
			"previous_names": ["Strapdown.js Markdown Preview"],
			"releases": [
				{
					"sublime_text": ">=3000",
					"branch": "master"
				}
			]
		},
		{
			"name": "StrapdownJS Boilerplate",
			"details": "https://github.com/sonokamome/StrapdownJS-Boilerplate",
			"homepage": "https://github.com/sonokamome/StrapdownJS-Boilerplate",
			"readme": "https://raw.githubusercontent.com/sonokamome/StrapdownJS-Boilerplate/master/README.md",
			"labels": ["Markdown", "StrapdownJS", "boilerplate", "snippet", "snippets"],
			"releases": [
				{
					"sublime_text": "*",
					"platforms": "*",
					"tags": true
				}
			]
		},
		{
			"name": "Streamer Mode",
			"details": "https://github.com/nicholastay/Sublime-StreamerMode",
			"releases": [
				{
					"sublime_text": ">=3116",
					"tags": true
				}
			]
		},
		{
			"name": "String 2 Lower Hyphen",
			"details": "https://github.com/jielimanyili/sublime_string2_lower_hyphen",
			"releases": [
				{
					"sublime_text": "*",
					"branch": "master"
				}
			]
		},
		{
			"name": "Stringify",
			"details": "https://github.com/BurnerPat/sublimetext-stringify",
			"releases": [
				{
					"sublime_text": "*",
					"tags": true
				}
			]
		},
		{
			"name": "StringUtilities",
			"details": "https://github.com/akalongman/sublimetext-stringutilities",
			"labels": ["utilities"],
			"author": "Avtandil Kikabidze aka LONGMAN",
			"releases": [
				{
					"sublime_text": "*",
					"tags": true
				}
			]
		},
		{
			"name": "Strip Whitespace Lines",
			"details": "https://github.com/p3lim/sublime-strip-whitespace-lines",
			"releases": [
				{
					"sublime_text": ">=3000",
					"tags": true
				}
			]
		},
		{
			"details": "https://github.com/jbrooksuk/StripHTML",
			"releases": [
				{
					"sublime_text": ">=3000",
					"branch": "master"
				}
			]
		},
		{
			"name": "StrongView",
			"details": "https://github.com/jzipperle/strongview-sublime",
			"releases": [
				{
					"sublime_text": "*",
					"branch": "master"
				}
			]
		},
		{
			"name": "Stupid Indent",
			"details": "https://github.com/tzvetkoff/sublime_stupid_indent",
			"releases": [
				{
					"sublime_text": "*",
					"tags": true
				}
			]
		},
		{
			"name": "STVenvWrapper",
			"details": "https://github.com/nvanwitt/STVenvWrapper",
			"releases": [
				{
					"sublime_text": "*",
					"tags": true
				}
			]
		},
		{
			"name": "Stylefmt",
			"previous_names": ["CSSfmt"],
			"details": "https://github.com/dmnsgn/sublime-stylefmt",
			"labels": ["style", "css", "formatting"],
			"releases": [
				{
					"sublime_text": "*",
					"tags": true
				}
			]
		},
		{
			"name": "StyleSorter",
			"details": "https://github.com/AndreasBackx/StyleSorter",
			"releases": [
				{
					"sublime_text": ">=3000",
					"tags": true
				}
			]
		},
		{
			"name": "StyleToken",
			"details": "https://github.com/vcharnahrebel/style-token",
			"releases": [
				{
					"sublime_text": "*",
					"branch": "master"
				}
			]
		},
		{
			"name": "StylishHaskell",
			"details": "https://github.com/hairyhum/SublimeStylishHaskell",
			"releases": [
				{
					"sublime_text": "<3000",
					"branch": "master"
				}
			]
		},
		{
			"details": "https://github.com/billymoon/Stylus",
			"releases": [
				{
					"sublime_text": "*",
					"branch": "master"
				}
			]
		},
		{
			"name": "Stylus Clean Completions",
			"details": "https://github.com/lnikell/stylus-clean-completions",
			"releases": [
				{
					"sublime_text": ">=3000",
					"tags": true
				}
			]
		},
		{
			"details": "https://github.com/billymoon/Stylus-Snippets",
			"releases": [
				{
					"sublime_text": "*",
					"branch": "master"
				}
			]
		},
		{
			"name": "Subclim",
			"details": "https://github.com/JulianEberius/Subclim",
			"releases": [
				{
					"sublime_text": "*",
					"branch": "master"
				}
			]
		},
		{
			"name": "SubDpaste",
			"details": "https://github.com/bartTC/SubDpaste",
			"releases": [
				{
					"sublime_text": "<3000",
					"branch": "sublime-2-stable"
				},
				{
					"sublime_text": ">=3000",
					"branch": "sublime-3-stable"
				}
			]
		},
		{
			"details": "https://github.com/kostajh/subDrush",
			"releases": [
				{
					"sublime_text": ">=3000",
					"branch": "master"
				}
			]
		},
		{
			"name": "Subforce - Perforce for Sublime",
			"details": "https://github.com/MrElusive/Subforce",
			"labels": ["vcs", "perforce", "p4"],
			"releases": [
				{
					"sublime_text": ">=3000",
					"platforms": ["windows"],
					"tags": true
				}
			]
		},
		{
			"name": "Subhub",
			"details": "https://github.com/mechio/subhub",
			"releases": [
				{
					"sublime_text": ">=3000",
					"branch": "master"
				}
			]
		},
		{
			"name": "sublack",
			"details": "https://github.com/jgirardet/sublack",
			"author": "jgirardet",
			"releases": [
				{
					"sublime_text": ">=3000",
					"tags": true
				}
			]
		},
		{
			"details": "https://github.com/yrammos/SubLilyPond",
			"releases": [
				{
					"sublime_text": "*",
					"branch": "master"
				}
			]
		},
		{
			"name": "Sublimall",
			"details": "https://github.com/socketubs/sublimall",
			"releases": [
				{
					"sublime_text": ">=3000",
					"tags": true
				}
			]
		},
		{
			"details": "https://github.com/NorthIsUp/Sublimation",
			"releases": [
				{
					"sublime_text": "<3000",
					"branch": "master"
				}
			]
		},
		{
			"name": "Sublime Bookmarks",
			"details": "https://github.com/bollu/sublimeBookmark",
			"releases": [
				{
					"sublime_text": ">=3000",
					"branch": "st3"
				},
				{
					"sublime_text": "<3000",
					"branch": "st2"
				}
			]
		},
		{
			"name": "Sublime convert colorcode",
			"details": "https://github.com/tgfjt/Sublime-convert-colorcode",
			"releases": [
				{
					"sublime_text": "*",
					"branch": "master"
				}
			]
		},
		{
			"name": "Sublime ES7 React Redux ReactNative JS snippets",
			"details": "https://github.com/lassegit/sublime-es7-javascript-react-snippets",
			"labels": ["react", "es7", "javascript"],
			"releases": [
				{
					"sublime_text": "*",
					"tags": true
				}
			]
		},
		{
			"name": "Sublime Files",
			"details": "https://github.com/al63/SublimeFiles",
			"labels": ["open file", "file navigation"],
			"releases": [
				{
					"sublime_text": "*",
					"branch": "master"
				}
			]
		},
		{
			"name": "Sublime Input",
			"details": "https://github.com/mavidser/SublimeInput",
			"releases": [
				{
					"sublime_text": "*",
					"tags": true
				}
			]
		},
		{
			"name": "Sublime JS",
			"details": "https://github.com/akira-cn/SublimeJS",
			"releases": [
				{
					"sublime_text": ">=3000",
					"branch": "master"
				}
			]
		},
		{
			"name": "Sublime Text API Helper",
			"details": "https://github.com/jugyo/SublimeTextAPIHelper",
			"releases": [
				{
					"sublime_text": ">=3000",
					"branch": "master"
				}
			]
		},
		{
			"name": "Sublime TFS",
			"details": "https://github.com/CDuke/sublime-tfs",
			"labels": ["tfs"],
			"releases": [
				{
					"sublime_text": "*",
					"platforms": ["windows"],
					"branch": "master"
				}
			]
		},
		{
			"name": "Sublime Tutor",
			"details": "https://github.com/jaipandya/SublimeTutor",
			"releases": [
				{
					"sublime_text": ">=3000",
					"platforms": "osx",
					"tags": "osx-"
				},
				{
					"sublime_text": ">=3065",
					"platforms": "windows",
					"tags": "win-"
				},
				{
					"sublime_text": ">=3000",
					"platforms": "linux",
					"tags": "linux-"
				}
			]
		},
		{
			"name": "Sublime Tweet",
			"details": "https://github.com/rozboris/Sublime-Tweet",
			"releases": [
				{
					"sublime_text": ">=3000",
					"tags": true
				}
			]
		},
		{
			"name": "Sublime V8",
			"details": "https://github.com/akira-cn/sublime-v8",
			"releases": [
				{
					"sublime_text": "<3000",
					"branch": "master"
				}
			]
		},
		{
			"name": "Sublime wxapp",
			"details": "https://github.com/springlong/Sublime-wxapp",
			"homepage": "https://github.com/springlong/Sublime-wxapp",
			"author": "sprintlong",
			"releases": [
				{
					"sublime_text": ">=3000",
					"tags": true
				}
			]
		},
		{
			"details": "https://github.com/rjcoelho/sublime-clearcase",
			"releases": [
				{
					"sublime_text": "<3000",
					"branch": "master"
				}
			]
		},
		{
			"details": "https://github.com/fbzhong/sublime-closure-linter",
			"labels": ["linting"],
			"releases": [
				{
					"sublime_text": "<3000",
					"branch": "master"
				}
			]
		},
		{
			"details": "https://github.com/spadgos/sublime-csspecific",
			"releases": [
				{
					"sublime_text": "<3000",
					"branch": "master"
				}
			]
		},
		{
			"details": "https://github.com/bgreenlee/sublime-github",
			"releases": [
				{
					"sublime_text": "*",
					"tags": true
				}
			]
		},
		{
			"details": "https://github.com/ThisIsJohnBrown/Sublime-Hhhhold",
			"releases": [
				{
					"sublime_text": "<3000",
					"branch": "master"
				}
			]
		},
		{
			"details": "https://github.com/fbzhong/sublime-jslint",
			"labels": ["linting"],
			"releases": [
				{
					"sublime_text": "<3000",
					"branch": "master"
				}
			]
		},
		{
			"details": "https://github.com/aaronpowell/Sublime-KnockoutJS-Snippets",
			"labels": ["snippets"],
			"releases": [
				{
					"sublime_text": "*",
					"branch": "master"
				}
			]
		},
		{
			"details": "https://github.com/ccreutzig/sublime-MuPAD",
			"releases": [
				{
					"sublime_text": "*",
					"branch": "master"
				}
			]
		},
		{
			"details": "https://github.com/oleander/sublime-split-navigation",
			"releases": [
				{
					"sublime_text": "<3000",
					"branch": "master"
				}
			]
		},
		{
			"details": "https://github.com/nucleartux/sublime-symfony",
			"releases": [
				{
					"sublime_text": "<3000",
					"branch": "master"
				}
			]
		},
		{
			"details": "https://github.com/rctay/sublime-text-2-buildview",
			"releases": [
				{
					"sublime_text": "*",
					"branch": "master"
				}
			]
		},
		{
			"name": "SublimeAnarchy",
			"details": "https://github.com/AnarchyTools/SublimeAnarchy",
			"homepage": "http://anarchytools.org",
			"author": ["drewcrawford", "dunkelstern"],
			"labels": ["build-system", "auto-complete", "language-syntax"],
			"releases": [
				{
					"platforms": ["osx", "linux"],
					"sublime_text": ">=3103",
					"tags": true
				}
			]
		},
		{
			"name": "SublimeAnarchyDebug",
			"details": "https://github.com/AnarchyTools/SublimeAnarchyDebug",
			"homepage": "http://anarchytools.org",
			"author": "dunkelstern",
			"labels": ["debugger"],
			"releases": [
				{
					"platforms": ["osx", "linux"],
					"sublime_text": ">=3103",
					"tags": true
				}
			]
		},
		{
			"details": "https://github.com/ckaznocha/SublimeAxosoft/",
			"homepage": "http://ckaznocha.github.io/SublimeAxosoft/",
			"labels": ["axosoft", "ontime", "issue tracker"],
			"releases": [
				{
					"sublime_text": ">=3000",
					"tags": true
				}
			]
		},
		{
			"details": "https://github.com/SublimeText/SublimeBlockCursor",
			"releases": [
				{
					"sublime_text": "<3000",
					"branch": "master"
				}
			]
		},
		{
			"details": "https://github.com/minism/SublimeBufmod",
			"releases": [
				{
					"sublime_text": "<3000",
					"branch": "master"
				}
			]
		},
		{
			"details": "https://github.com/TobiasRaeder/SublimeClosure",
			"releases": [
				{
					"sublime_text": "<3000",
					"branch": "master"
				}
			]
		},
		{
			"details": "https://github.com/SublimeText/SublimeCMD",
			"releases": [
				{
					"sublime_text": "<3000",
					"branch": "master"
				}
			]
		},
		{
			"name": "SublimeCodeIntel",
			"author": "Kronuz",
			"description": "Full-featured code intelligence and smart autocomplete engine",
			"details": "https://github.com/SublimeCodeIntel/SublimeCodeIntel",
			"homepage": "https://sublimecodeintel.github.io/",
			"donate": "https://sublimecodeintel.github.io/donate.html",
			"labels": ["codeintel", "intellisense", "autocomplete", "code-intel", "intelli-sense", "auto-complete", "code navigation", "snippets"],
			"releases": [
				{
					"sublime_text": "*",
					"tags": true
				},
				{
					"sublime_text": "<3000",
					"tags": "st2-v"
				},
				{
					"sublime_text": ">=3000",
					"tags": "st3-v"
				}
			]
		},
		{
			"details": "https://github.com/Ky6uk/SublimeDancer",
			"releases": [
				{
					"sublime_text": "*",
					"branch": "master"
				}
			]
		},
		{
			"name": "SublimeEnhancedUtilitiesSet",
			"details": "https://github.com/shagabutdinov/sublime-utilities",
			"donate": "https://github.com/shagabutdinov/sublime-enhanced/blob/master/readme-donations.md",
			"labels": ["sublime-enhanced", "utilities"],
			"releases": [
				{
					"sublime_text": "*",
					"branch": "master"
				}
			]
		},
		{
			"name": "SublimeERB",
			"details": "https://github.com/eddorre/SublimeERB",
			"labels": ["text_manipulation", "formatting", "snippets"],
			"previous_names": ["ERB Insert and Toggle Commands"],
			"releases": [
				{
					"sublime_text": "*",
					"branch": "master"
				}
			]
		},
		{
			"details": "https://github.com/jamiesun/SublimeEvernote",
			"releases": [
				{
					"sublime_text": "<3000",
					"branch": "master"
				}
			]
		},
		{
			"details": "https://github.com/quarnster/SublimeGDB",
			"releases": [
				{
					"sublime_text": "*",
					"branch": "master"
				}
			]
		},
		{
			"name": "SublimeGerrit",
			"author": "Borys Forytarz",
			"details": "https://github.com/borysf/SublimeGerrit",
			"releases": [
				{
					"sublime_text": ">=3000",
					"tags": true
				}
			],
			"labels": ["git", "gerrit", "code review"]
		},
		{
			"name": "SublimeGit",
			"details": "https://github.com/SublimeGit/SublimeGit",
			"releases": [
				{
					"sublime_text": "*",
					"tags": true
				}
			]
		},
		{
			"details": "https://github.com/a1fred/SublimeGoogle",
			"releases": [
				{
					"sublime_text": "*",
					"branch": "master"
				}
			]
		},
		{
			"details": "https://github.com/remcoder/SublimeHandcraft",
			"releases": [
				{
					"sublime_text": "<3000",
					"branch": "master"
				}
			]
		},
		{
			"details": "https://github.com/SublimeHaskell/SublimeHaskell",
			"labels": ["haskell"],
			"releases": [
				{
					"sublime_text": ">=3000",
					"tags": true
				}
			]
		},
		{
			"details": "https://github.com/lunixbochs/sublimelint",
			"labels": ["linting"],
			"releases": [
				{
					"sublime_text": "<3000",
					"branch": "master"
				},
				{
					"sublime_text": ">=3000",
					"branch": "st3"
				}
			]
		},
		{
			"name": "SublimeLinter Inline Errors",
			"details": "https://github.com/alexkuz/SublimeLinter-inline-errors",
			"releases": [
				{
					"sublime_text": ">3000",
					"tags": true
				}
			]
		},
		{
			"name": "SublimeLinter_CatGutterTheme",
			"details": "https://github.com/m10l/SublimeLinter-CatGutterTheme",
			"labels": ["linting"],
			"releases": [
				{
					"sublime_text": ">3000",
					"tags": true
				}
			]
		},
		{
			"details": "https://github.com/yrammos/SublimeLog",
			"releases": [
				{
					"sublime_text": "*",
					"branch": "master"
				}
			]
		},
		{
			"details": "https://github.com/kliu/SublimeLogHelper",
			"releases": [
				{
					"sublime_text": "<3000",
					"branch": "master"
				}
			]
		},
		{
			"details": "https://github.com/minism/SublimeLove",
			"releases": [
				{
					"sublime_text": "*",
					"branch": "master"
				}
			]
		},
		{
			"name": "SublimeMagic",
			"details": "https://github.com/mreq/SublimeMagic",
			"releases": [
				{
					"sublime_text": "*",
					"tags": true
				}
			]
		},
		{
			"name": "SublimeNFDToNFCPaste",
			"details": "https://github.com/astronaughts/SublimeNFDToNFCPaste",
			"labels": ["multi-byte", "strings"],
			"releases": [
				{
					"sublime_text": "*",
					"platforms": "osx",
					"tags": true
				}
			]
		},
		{
			"details": "https://github.com/alexnj/SublimeOnSaveBuild",
			"releases": [
				{
					"sublime_text": "*",
					"branch": "master"
				}
			]
		},
		{
			"details": "https://github.com/erbridge/SublimePackageSync",
			"releases": [
				{
					"sublime_text": ">=3000",
					"branch": "master"
				}
			]
		},
		{
			"details": "https://github.com/robcowie/SublimePaster",
			"releases": [
				{
					"sublime_text": "<3000",
					"branch": "master"
				}
			]
		},
		{
			"details": "https://github.com/jlegewie/SublimePeek",
			"releases": [
				{
					"sublime_text": "<3000",
					"branch": "master"
				},
				{
					"sublime_text": ">=3000",
					"branch": "ST3"
				}
			]
		},
		{
			"details": "https://github.com/jlegewie/SublimePeek-R-help",
			"releases": [
				{
					"sublime_text": "*",
					"branch": "master"
				}
			]
		},
		{
			"details": "https://github.com/JulianEberius/SublimePythonIDE",
			"labels": ["Python", "auto-complete", "linting", "refactoring"],
			"previous_names": ["Python IDE"],
			"releases": [
				{
					"sublime_text": ">=3000",
					"tags": true
				}
			]
		},
		{
			"details": "https://github.com/ostinelli/SublimErl",
			"releases": [
				{
					"sublime_text": "<3000",
					"branch": "package"
				}
			]
		},
		{
			"details": "https://github.com/JulianEberius/SublimeRope",
			"releases": [
				{
					"sublime_text": "<3000",
					"branch": "master"
				}
			]
		},
		{
			"details": "https://github.com/jarhart/SublimeSBT",
			"labels": ["repl", "scala", "testing"],
			"releases": [
				{
					"sublime_text": "*",
					"branch": "master"
				}
			]
		},
		{
			"name": "SublimeServer",
			"details": "https://github.com/learning/SublimeServer",
			"releases": [
				{
					"sublime_text": "*",
					"tags": true
				}
			]
		},
		{
			"details": "https://github.com/jamiesun/SublimeTalkincode",
			"releases": [
				{
					"sublime_text": "<3000",
					"branch": "master"
				}
			]
		},
		{
			"name": "SublimeTextAPICompletions",
			"details": "https://github.com/gerardroche/sublime-api-completions",
			"labels": ["completions"],
			"releases": [
				{
					"sublime_text": ">=3000",
					"tags": true
				}
			]
		},
		{
			"details": "https://github.com/fabiocorneti/SublimeTextGitX",
			"releases": [
				{
					"sublime_text": "*",
					"branch": "master"
				}
			]
		},
		{
			"details": "https://github.com/R3AL/SublimeTransporter",
			"releases": [
				{
					"sublime_text": "<3000",
					"branch": "master"
				}
			]
		},
		{
			"details": "https://github.com/jbrooksuk/SublimeWebColors",
			"releases": [
				{
					"sublime_text": "*",
					"branch": "master"
				}
			]
		},
		{
			"name": "SublimeWeibo",
			"details": "https://github.com/ivershuo/sublime-sublimeweibo",
			"releases": [
				{
					"sublime_text": "<3000",
					"branch": "master"
				}
			]
		},
		{
			"details": "https://github.com/lunixbochs/SublimeXiki",
			"releases": [
				{
					"sublime_text": "<3000",
					"branch": "master"
				},
				{
					"sublime_text": ">=3000",
					"branch": "st3"
				}
			]
		},
		{
			"details": "https://github.com/nlloyd/SubliminalCollaborator",
			"releases": [
				{
					"sublime_text": "<3000",
					"branch": "master"
				}
			]
		},
		{
			"name": "sublimious",
			"details": "https://github.com/dvcrn/sublimious",
			"releases": [
				{
					"sublime_text": ">=3000",
					"tags": true,
					"platforms": ["osx", "linux"]
				}
			]
		},
		{
			"details": "https://github.com/cyrilf/Sublimipsum",
			"releases": [
				{
					"sublime_text": "<3000",
					"branch": "master"
				}
			]
		},
		{
			"details": "https://github.com/mrcharles/sublove2d",
			"releases": [
				{
					"sublime_text": "<3000",
					"branch": "master"
				}
			]
		},
		{
			"details": "https://github.com/helmutgranda/sublpress",
			"releases": [
				{
					"sublime_text": "<3000",
					"tags": true
				}
			]
		},
		{
			"name": "Sublundo",
			"details": "https://github.com/libundo/Sublundo",
			"releases": [
				{
					"sublime_text": ">=3092",
					"tags": true
				}
			]
		},
		{
			"details": "https://github.com/facelessuser/SubNotify",
			"releases": [
				{
					"sublime_text": ">=3000",
					"tags": "st3-"
				}
			]
		},
		{
			"name": "Subpry",
			"details": "https://github.com/BarakHarizi/subpry",
			"labels": ["pry", "debugger"],
			"releases": [
				{
					"sublime_text": "*",
					"tags": true
				}
			]
		},
		{
			"name": "SubRed",
			"details": "https://github.com/noma4i/subred",
			"releases": [
				{
					"sublime_text": ">=3000",
					"tags": true
				}
			]
		},
		{
			"name": "subryan",
			"details": "https://github.com/evercyan/subryan",
			"releases": [
				{
					"sublime_text": "*",
					"platforms": ["osx"],
					"tags": true
				}
			]
		},
		{
			"name": "SubTexting",
			"details": "https://github.com/wguedes01/SubTexting",
			"releases": [
				{
					"sublime_text": ">=3000",
					"tags": "st3-"
				}
			]
		},
		{
			"name": "Subtitle Sync",
			"details": "https://github.com/apiad/sublime-subtitle-sync",
			"releases": [
				{
					"sublime_text": "<3000",
					"branch": "master"
				}
			]
		},
		{
			"name": "SubVal",
			"details": "https://github.com/verrev/SubVal",
			"releases": [
				{
					"sublime_text": "*",
					"tags": true
				}
			]
		},
		{
			"name": "subversion_for_sublime_txt3",
			"details": "https://github.com/xiewandongqq/subversion_for_sublime_txt3",
			"releases": [
				{
					"sublime_text": ">=3000",
					"platforms": ["linux"],
					"tags": true
				}
			]
		},
		{
			"name": "Subway Color Schemes",
			"details": "https://github.com/idleberg/Subway.tmTheme",
			"labels": ["color scheme"],
			"releases": [
				{
					"sublime_text": "*",
					"branch": "master"
				}
			]
		},
		{
			"name": "Sudden Death",
			"details": "https://github.com/fukayatsu/SublimeSuddenDeath",
			"releases": [
				{
					"sublime_text": ">=3000",
					"branch": "master"
				}
			]
		},
		{
			"name": "SuiteCommerce-Advanced",
			"details": "https://github.com/venda/SCA-SublimeText/",
			"releases": [
				{
					"sublime_text": "*",
					"tags": true
				}
			]
		},
		{
			"name": "Summary",
			"details": "https://github.com/geekpradd/Summary-Sublime",
			"labels": ["text manipulation"],
			"releases": [
				{
					"sublime_text": "*",
					"tags": true
				}
			]
		},
		{
			"name": "Summerfruit Color Scheme",
			"details": "https://github.com/thgie/Summerfruit",
			"labels": ["color scheme"],
			"releases": [
				{
					"sublime_text": "*",
					"branch": "master"
				}
			]
		},
		{
			"name": "SummitEditor",
			"details": "https://github.com/corvisa/SummitEditor",
			"releases": [
				{
					"sublime_text": ">3000",
					"tags": true
				}
			]
		},
		{
			"name": "SummitLinter",
			"details": "https://github.com/corvisa/SummitLinter",
			"releases": [
				{
					"sublime_text": ">3000",
					"tags": true
				}
			]
		},
		{
			"name": "SunCycle",
			"details": "https://github.com/smhg/sublime-suncycle",
			"labels": ["sunset", "sunrise", "location"],
			"releases": [
				{
					"sublime_text": ">3000",
					"tags": true
				}
			]
		},
		{
			"name": "Sunnyvale Color Scheme",
			"details": "https://github.com/mateusortiz/sunnyvale-theme",
			"labels": ["color scheme"],
			"releases": [
				{
					"sublime_text": "*",
					"branch": "master"
				}
			]
		},
		{
			"name": "Sunrise Theme",
			"details": "https://github.com/jgroac/Sunrise-theme",
			"labels": ["theme", "color scheme"],
			"releases": [
				{
					"sublime_text": ">=3000",
					"tags": true
				}
			]
		},
		{
			"name": "Super Ant",
			"details": "https://github.com/aphex/SuperAnt",
			"releases": [
				{
					"sublime_text": "*",
					"branch": "master"
				}
			]
		},
		{
			"name": "Super Calculator",
			"details": "https://github.com/Pephers/Super-Calculator",
			"releases": [
				{
					"sublime_text": "*",
					"branch": "master"
				}
			]
		},
		{
			"name": "Super-Awesome Paste",
			"details": "https://github.com/huntie/super-awesome-paste",
			"labels": ["text manipulation", "formatting"],
			"releases": [
				{
					"sublime_text": ">=3000",
					"tags": true
				}
			]
		},
		{
			"name": "SuperCollider",
			"details": "https://github.com/geoffroymontel/supercollider-package-for-sublime-text",
			"releases": [
				{
					"sublime_text": "<3000",
					"branch": "master"
				}
			]
		},
		{
			"name": "SuperCollider ST3",
			"details": "https://github.com/acarabott/supercollider-sublime",
			"labels": ["language syntax", "snippets"],
			"releases": [
				{
					"sublime_text": ">=3000",
					"tags": true
				}
			]
		},
		{
			"name": "SuperElixir",
			"details": "https://github.com/edelvalle/SuperElixir",
			"author": ["edelvalle"],
			"labels": ["auto-complete", "code navigation", "linting"],
			"releases": [
				{
					"sublime_text": ">=3126",
					"tags": true,
					"platforms": ["osx", "linux"]
				}
			]
		},
		{
			"name": "Superlime",
			"details": "https://github.com/azubr/Superlime",
			"releases": [
				{
					"sublime_text": "*",
					"platforms": ["windows", "linux"],
					"tags": true
				}
			]
		},
		{
			"name": "Superman Color Scheme",
			"details": "https://github.com/justindmartin1/superman-color-scheme",
			"labels": ["color scheme"],
			"releases": [
				{
					"sublime_text": "*",
					"branch": "master"
				}
			]
		},
		{
			"name": "SuperNavigator",
			"details": "https://github.com/jugyo/SublimeSuperNavigator",
			"releases": [
				{
					"sublime_text": "*",
					"branch": "master"
				}
			]
		},
		{
			"name": "SuperPython",
			"details": "https://github.com/rubyruy/SuperPython",
			"releases": [
				{
					"sublime_text": "*",
					"tags": true
				}
			]
		},
		{
			"name": "SuperSelect",
			"details": "https://github.com/manafire/SublimeSuperSelect",
			"releases": [
				{
					"sublime_text": "*",
					"branch": "master"
				}
			]
		},
		{
			"name": "Suricate",
			"details": "https://github.com/nsubiron/SublimeSuricate",
			"labels": [
				"commands",
				"diff",
				"duckduckgo",
				"file navigation",
				"git",
				"google",
				"search",
				"surround scm",
				"svn",
				"tooltips",
				"utilities",
				"vcs"
			],
			"releases": [
				{
					"sublime_text": ">=3000",
					"tags": true
				}
			]
		},
		{
			"name": "Surround",
			"details": "https://github.com/jcartledge/sublime-surround",
			"releases": [
				{
					"sublime_text": "*",
					"branch": "master"
				}
			]
		},
		{
			"name": "Susy 2 Snippets",
			"details": "https://github.com/kyleshevlin/susy-snippets",
			"labels": ["snippets"],
			"releases": [
				{
					"sublime_text": "*",
					"tags": true
				}
			]
		},
		{
			"name": "Susy Snippets",
			"details": "https://github.com/justnorris/Sublime-Susy",
			"labels": ["snippets"],
			"releases": [
				{
					"sublime_text": "*",
					"branch": "master"
				}
			]
		},
		{
			"name": "Svelte",
			"details": "https://github.com/corneliusio/svelte-sublime",
			"releases": [
				{
					"sublime_text": ">=3153",
					"tags": true
				}
			]
		},
		{
			"name": "Svelte Snippets",
			"details": "https://github.com/PierBover/svelte-snippets",
			"releases": [
				{
					"sublime_text": ">=3153",
					"tags": true
				}
			]
		},
		{
			"name": "SVG Icon Snippets",
			"details": "https://github.com/idleberg/sublime-svg-icons",
			"labels": ["snippets", "auto-complete", "svg", "svg icons"],
			"releases": [
				{
					"sublime_text": "*",
					"tags": true
				}
			]
		},
		{
			"name": "SVG Icons",
			"details": "https://github.com/s10wen/Sublime-Text-SVG-Icon-Snippets",
			"labels": ["svg", "icon", "snippets"],
			"releases": [
				{
					"sublime_text": "*",
					"tags": true
				}
			]
		},
		{
			"name": "SVG to JSX",
			"details": "https://github.com/tylergould/sublime-svg-to-jsx",
			"labels": ["svg", "jsx", "react"],
			"releases": [
				{
					"sublime_text": "*",
					"tags": true
				}
			]
		},
		{
			"name": "SVG-SMIL-Snippets",
			"details": "https://github.com/jorgeatgu/SVG-SMIL-Snippets",
			"labels": ["snippets"],
			"releases": [
				{
					"sublime_text": "*",
					"tags": true
				}
			]
		},
		{
			"name": "SVG-Snippets",
			"details": "https://github.com/jorgeatgu/SVG-Snippets",
			"labels": ["snippets"],
			"releases": [
				{
					"sublime_text": "*",
					"tags": true
				}
			]
		},
		{
			"name": "SVGO",
			"details": "https://github.com/1000ch/Sublime-svgo",
			"releases": [
				{
					"sublime_text": "*",
					"tags": true
				}
			]
		},
		{
			"name": "Swan",
			"details": "https://github.com/efe-blue/Swan",
			"labels": ["swan", "miniapp", "autocomplete", "smartprogramer"],
			"releases": [
				{
					"sublime_text": ">=3143",
					"tags": true
				}
			]
		},
		{
			"name": "Swap Selections",
			"details": "https://github.com/gillibrand/sublimetext-swap-selections",
			"labels": ["text manipulation"],
			"previous_names": ["SwapSelection"],
			"releases": [
				{
					"sublime_text": "*",
					"tags": true
				}
			]
		},
		{
			"name": "SwapStrings",
			"details": "https://github.com/philippotto/Sublime-SwapStrings",
			"labels": ["text manipulation"],
			"releases": [
				{
					"sublime_text": "*",
					"tags": true
				}
			]
		},
		{
			"name": "Swift",
			"details": "https://github.com/quiqueg/Swift-Sublime-Package",
			"labels": ["language syntax"],
			"releases": [
				{
					"sublime_text": "*",
					"tags": true
				}
			]
		},
		{
			"name": "Swift Autocomplete",
			"details": "https://github.com/Dan2552/SublimeTextSwiftAutocomplete",
			"labels": ["auto-complete", "completions", "documentation", "swift"],
			"releases": [
				{
					"sublime_text": "*",
					"platforms": ["osx", "linux"],
					"tags": true
				}
			]
		},
		{
			"name": "Swift Completion",
			"details": "https://github.com/tushortz/Swift-Completion",
			"labels": ["completions", "snippets", "completion", "Completion"],
			"releases": [
				{
					"sublime_text": "*",
					"tags": true
				}
			]
		},
		{
			"name": "Swift Foundation Completions",
			"details": "https://github.com/hatunike/Swift-Foundation-Sublime-Autocomplete-Package",
			"labels": ["snippets"],
			"releases": [
				{
					"sublime_text": "*",
					"tags": true
				}
			]
		},
		{
			"name": "SwiftKitten",
			"details": "https://github.com/johncsnyder/SwiftKitten",
			"labels": ["auto-complete", "swift"],
			"releases": [
				{
					"sublime_text": "*",
					"tags": true
				}
			]
		},
		{
			"name": "Swig",
			"details": "https://github.com/enagorny/sublime-swig",
			"releases": [
				{
					"sublime_text": "*",
					"tags": true
				}
			]
		},
		{
			"name": "SwigSnippets",
			"details": "https://github.com/thecodechef/sublime-swig-snippets",
			"labels": ["snippets"],
			"releases": [
				{
					"sublime_text": "*",
					"tags": true
				}
			]
		},
		{
			"name": "SwinGameCompletions",
			"details": "https://github.com/DunNZ/SwinGameCompletions",
			"releases": [
				{
					"sublime_text": "*",
					"branch": "master"
				}
			]
		},
		{
			"name": "Switch",
			"details": "https://github.com/robbl/sublime-switch",
			"releases": [
				{
					"sublime_text": "<3000",
					"branch": "master"
				}
			]
		},
		{
			"name": "Switch File Deluxe",
			"details": "https://github.com/jturcotte/SublimeSwitchFileDeluxe",
			"releases": [
				{
					"sublime_text": "*",
					"branch": "master"
				}
			]
		},
		{
			"name": "Switch Script",
			"details": "https://github.com/amireh/SwitchScript",
			"releases": [
				{
					"sublime_text": "<3000",
					"branch": "master"
				}
			]
		},
		{
			"name": "Switch Settings",
			"details": "https://github.com/t8m8/SwitchSettings",
			"releases": [
				{
					"sublime_text": ">=3000",
					"tags": true
				}
			]
		},
		{
			"name": "Switch View in Group",
			"details": "https://github.com/adamchainz/SublimeSwitchViewInGroup",
			"releases": [
				{
					"sublime_text": "*",
					"tags": true
				}
			]
		},
		{
			"name": "SwitchDictionary",
			"details": "https://github.com/Naereen/SublimeText3_SwitchDictionary",
			"releases": [
				{
					"sublime_text": ">=3000",
					"platforms": ["osx", "linux"],
					"tags": true
				}
			]
		},
		{
			"name": "SwitchLanguage",
			"details": "https://github.com/zerok/Sublime2-SwitchLanguage",
			"releases": [
				{
					"sublime_text": "<3000",
					"branch": "master"
				}
			]
		},
		{
			"name": "SwitchPanel",
			"description": "Switch which ouput panel to display",
			"details": "https://github.com/stoivo/sublime_switch_panel",
			"issues": "https://github.com/stoivo/sublime_switch_panel/issues",
			"labels": ["panel"],
			"releases": [
				{
					"sublime_text": "*",
					"tags": true
				}
			]
		},
		{
			"name": "Symfony2 Override",
			"details": "https://github.com/igormukhingmailcom/sublimetext3-symfony2-override-package",
			"releases": [
				{
					"sublime_text": ">=3000",
					"tags": true,
					"platforms": ["linux", "osx"]
				}
			]
		},
		{
			"name": "Symfony2 Snippets",
			"details": "https://github.com/raulfraile/sublime-symfony2",
			"labels": ["snippets"],
			"releases": [
				{
					"sublime_text": "*",
					"branch": "master"
				}
			]
		},
		{
			"name": "SymfonyCommander",
			"details": "https://github.com/pdaether/Sublime-SymfonyCommander",
			"releases": [
				{
					"sublime_text": "<3000",
					"branch": "master"
				}
			]
		},
		{
			"name": "SymfonyTools",
			"details": "https://bitbucket.org/ralmn/symfonytools-for-sublimetext-2",
			"releases": [
				{
					"sublime_text": "<3000",
					"branch": "master"
				}
			]
		},
		{
			"name": "Symitar",
			"details": "https://github.com/al3x-edge/Symitar",
			"releases": [
				{
					"sublime_text": "*",
					"tags": true
				}
			]
		},
		{
			"name": "Sync Settings",
			"details": "https://github.com/mfuentesg/SyncSettings",
			"releases": [
				{
					"sublime_text": "*",
					"tags": true
				}
			]
		},
		{
			"name": "Sync View Scroll",
			"details": "https://github.com/zzjin/syncViewScroll",
			"releases": [
				{
					"sublime_text": "*",
					"tags": true
				}
			]
		},
		{
			"name": "SyncedSideBar",
			"details": "https://github.com/TheSpyder/SyncedSideBar",
			"releases": [
				{
					"sublime_text": "*",
					"branch": "master"
				}
			]
		},
		{
			"name": "SyncedSidebarBg",
			"details": "https://github.com/aziz/SublimeSyncedSidebarBg",
			"releases": [
				{
					"sublime_text": ">=3000",
					"branch": "master"
				}
			]
		},
		{
			"name": "SyncFileYouWant",
			"details": "https://github.com/Lanceshi2/SyncFileYouWant",
			"releases": [
				{
					"sublime_text": "*",
					"branch": "master"
				}
			]
		},
		{
			"name": "Synchronized File Scrolling",
			"details": "https://github.com/pravka/SublimeSynchroScroll",
			"releases": [
				{
					"sublime_text": "<3000",
					"branch": "master"
				}
			]
		},
		{
			"name": "Syncrow",
			"description": "Create and Sync Snippets.",
			"details": "https://github.com/Afzal7/syncrow",
			"issues": "https://github.com/Afzal7/syncrow/issues",
			"homepage": "https://syncrow.herokuapp.com",
			"author": "Afzal7",
			"labels": ["syncrow", "create", "synchronize", "snippets"],
			"releases": [
				{
					"sublime_text": ">=3000",
					"tags": true
				}
			]
		},
		{
			"name": "Synesthesia",
			"details": "https://github.com/dariusf/synesthesia",
			"releases": [
				{
					"sublime_text": ">=3000",
					"tags": true
				}
			]
		},
		{
			"name": "Synonymizer",
			"details": "https://github.com/A5308Y/sublime-synonymizer",
			"issues": "https://github.com/A5308Y/sublime-synonymizer/issues",
			"author": "A5308Y",
			"labels": ["naming"],
			"releases": [
				{
					"sublime_text": ">=3000",
					"tags": true
				}
			]
		},
		{
			"name": "Syntax gRally",
			"details": "https://github.com/ghiboz/syntax-gRally",
			"labels": ["language syntax"],
			"releases": [
				{
					"sublime_text": "*",
					"tags": true
				}
			]
		},
		{
			"name": "Syntax Highlighting for PostCSS",
			"details": "https://github.com/hudochenkov/Syntax-highlighting-for-PostCSS",
			"labels": ["language syntax"],
			"releases": [
				{
					"sublime_text": "*",
					"tags": true
				}
			]
		},
		{
			"name": "Syntax Highlighting for Sass",
			"details": "https://github.com/P233/Syntax-highlighting-for-Sass",
			"labels": ["language syntax"],
			"releases": [
				{
					"sublime_text": "<3103",
					"branch": "ST2"
				},
				{
					"sublime_text": ">=3103",
					"tags": true
				}
			]
		},
		{
			"name": "Syntax Highlighting for SSS SugarSS",
			"details": "https://github.com/aazcast/Syntax-SugarSS-SublimeText",
			"labels": ["language syntax"],
			"releases": [
				{
					"sublime_text": "*",
					"tags": true
				}
			]
		},
		{
			"name": "Syntax History",
			"details": "https://github.com/malexer/SyntaxHistory",
			"labels": ["syntax", "syntax highlight"],
			"releases": [
				{
					"sublime_text": ">=3000",
					"tags": true
				}
			]
		},
		{
			"name": "Syntax Matcher",
			"details": "https://github.com/reinteractive-open/Syntax-Matcher",
			"releases": [
				{
					"sublime_text": "<3000",
					"branch": "master"
				}
			]
		},
		{
			"name": "Syntax ProtoList",
			"details": "https://github.com/lvzixun/sublime-protolist-syntax",
			"releases": [
				{
					"sublime_text": "*",
					"tags": true
				}
			]
		},
		{
			"name": "Syntax QBasic",
			"details": "https://github.com/nemoDreamer/sublime-syntax-qbasic",
			"releases": [
				{
					"sublime_text": "*",
					"tags": true
				}
			]
		},
		{
			"name": "Syntax Sproto",
			"details": "https://github.com/lvzixun/sublime-sproto-syntax",
			"releases": [
				{
					"sublime_text": "*",
					"tags": true
				}
			]
		},
		{
			"details": "https://github.com/srilumpa/SyntaxChecker",
			"releases": [
				{
					"sublime_text": "<3000",
					"branch": "master"
				}
			]
		},
		{
			"name": "SyntaxDefinitionHelper",
			"details": "https://github.com/matthew-dumas/syntax_definition_helper",
			"releases": [
				{
					"sublime_text": "<3000",
					"branch": "master"
				}
			]
		},
		{
			"name": "SyntaxFold",
			"details": "https://github.com/jamalsenouci/sublimetext-syntaxfold",
			"releases": [
				{
					"sublime_text": ">=3000",
					"tags": true
				}
			]
		},
		{
			"name": "SyntaxHighlighter Reloaded Color Scheme",
			"details": "https://github.com/unitmatrix/sublime-syntaxhighlighter",
			"labels": ["color scheme"],
			"releases": [
				{
					"sublime_text": "*",
					"tags": true
				}
			]
		},
		{
			"name": "SysLog",
			"details": "https://github.com/gregschoen/sublimetext-syslog",
			"labels": ["color scheme"],
			"releases": [
				{
					"sublime_text": "*",
					"tags": true
				}
			]
		},
		{
			"name": "SystemVerilog",
			"description": "Syntax Highlighting, smart snippets, autocompletion, code navigation and more for Verilog and SystemVerilog",
			"details": "https://github.com/TheClams/SystemVerilog",
			"homepage": "http://sv-doc.readthedocs.org/en/latest",
			"issues": "https://bitbucket.org/Clams/sublimesystemverilog/issues",
			"labels": ["language syntax", "snippets"],
			"releases": [
				{
					"sublime_text": "*",
					"tags": true
				}
			]
		}
	]
}<|MERGE_RESOLUTION|>--- conflicted
+++ resolved
@@ -534,19 +534,21 @@
 			]
 		},
 		{
-<<<<<<< HEAD
 			"name": "Scopus Syntax Highlighter",
 			"details": "https://github.com/Syncrossus/Scopus-Syntax-Highlighter",
 			"releases": [
 				{
 					"sublime_text": ">=3092",
-=======
+					"tags": true
+				}
+			]
+		},
+		{
 			"name": "Scopus Query Compiler",
 			"details": "https://github.com/Syncrossus/Scopus-Query-Compiler",
 			"releases": [
 				{
 					"sublime_text": ">=3000",
->>>>>>> b6bce661
 					"tags": true
 				}
 			]
