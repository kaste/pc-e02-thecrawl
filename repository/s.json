--- conflicted
+++ resolved
@@ -1628,7 +1628,6 @@
 			"details": "https://github.com/airtoxin/Sublime-Sound",
 			"releases": [
 				{
-<<<<<<< HEAD
 					"platforms": "osx",
 					"sublime_text": "<3000",
 					"details": "https://github.com/airtoxin/Sublime-Sound/tree/st2-osx"
@@ -1652,15 +1651,6 @@
 					"platforms": "windows",
 					"sublime_text": ">=3000",
 					"details": "https://github.com/airtoxin/Sublime-Sound/tree/st3-windows"
-=======
-					"sublime_text": "<3000",
-					"platforms": ["osx", "linux"],
-					"branch": "master"
-				},
-				{
-					"sublime_text": ">=3000",
-					"branch": "master"
->>>>>>> e8fc49ec
 				}
 			]
 		},
