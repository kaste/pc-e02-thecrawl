--- conflicted
+++ resolved
@@ -2025,7 +2025,16 @@
 			]
 		},
 		{
-<<<<<<< HEAD
+			"name": "Timenow",
+			"details": "https://github.com/filipelinhares/timenow-sublime",
+			"releases": [
+				{
+					"sublime_text": ">=3000",
+					"tags": true
+				}
+			]
+		},
+		{
 			"name": "Timestamp converter",
 			"details": "https://github.com/Zlitus/sublime-text-timestamp",
 			"labels": [
@@ -2036,13 +2045,6 @@
 			"releases": [
 				{
 					"sublime_text": "*",
-=======
-			"name": "Timenow",
-			"details": "https://github.com/filipelinhares/timenow-sublime",
-			"releases": [
-				{
-					"sublime_text": ">=3000",
->>>>>>> 2327e76f
 					"tags": true
 				}
 			]
