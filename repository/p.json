{
	"schema_version": "2.0",
	"packages": [
		{
			"name": "Package Bundler",
			"details": "https://github.com/chadrien/package-bundler",
			"releases": [
				{
					"sublime_text": ">=3000",
					"details": "https://github.com/chadrien/package-bundler/tree/master"
				}
			]
		},
		{
			"details": "https://github.com/skuroda/PackageResourceViewer",
			"releases": [
				{
					"sublime_text": "*",
					"details": "https://github.com/skuroda/PackageResourceViewer/tree/master"
				}
			]
		},
		{
			"details": "https://github.com/SublimeText/PackageTesting",
			"releases": [
				{
					"sublime_text": "<3000",
					"details": "https://github.com/SublimeText/PackageTesting/tree/master"
				}
			]
		},
		{
			"details": "https://github.com/mborgerson/Pad",
			"releases": [
				{
					"sublime_text": "*",
					"details": "https://github.com/mborgerson/Pad/tree/master"
				}
			]
		},
		{
			"name": "PageLines Snippets",
			"details": "https://github.com/Tmeister/PageLinesSnippets",
			"releases": [
				{
					"sublime_text": "*",
					"details" : "https://github.com/Tmeister/PageLinesSnippets/tree/master"
				}
			]
		},
		{
			"name": "Pandoc (Markdown)",
			"details": "https://github.com/jclement/SublimePandoc",
			"releases": [
				{
					"sublime_text": "<3000",
					"details": "https://github.com/jclement/SublimePandoc/tree/master"
				}
			]
		},
		{
			"name": "Pandoc Academic",
			"details": "https://github.com/larlequin/PandocAcademic",
			"releases": [
				{
					"sublime_text": "<3000",
					"details": "https://github.com/larlequin/PandocAcademic/tree/master"
				}
			]
		},
		{
			"details": "https://github.com/phyllisstein/Pandown",
			"releases": [
				{
					"sublime_text": "*",
					"details": "https://github.com/phyllisstein/Pandown/tree/master"
				}
			]
		},
		{
			"name": "Pane Navigation",
			"details": "https://github.com/borist/SublimePaneNavigation",
			"releases": [
				{
					"sublime_text": "<3000",
					"details": "https://github.com/borist/SublimePaneNavigation/tree/master"
				}
			]
		},
		{
			"details": "https://bitbucket.org/bgs_public/papyrus",
			"releases": [
				{
					"sublime_text": "<3000",
					"details": "https://bitbucket.org/bgs_public/papyrus/src/default"
				}
			]
		},
		{
			"name": "Papyrus Assembly",
			"details": "https://github.com/Cipscis/Papyrus_Assembly",
			"releases": [
				{
					"sublime_text": "*",
					"details": "https://github.com/Cipscis/Papyrus_Assembly/tree/master"
				}
			]
		},
		{
			"name": "Parallel Builder",
			"details": "https://github.com/GianlucaGuarini/SublimeText2-Parallel-Builder-Plugin",
			"releases": [
				{
					"sublime_text": "<3000",
					"details": "https://github.com/GianlucaGuarini/SublimeText2-Parallel-Builder-Plugin/tree/master"
				}
			]
		},
		{
			"name": "Para\u00edso Color Scheme",
			"details": "https://github.com/idleberg/Paraiso.tmTheme",
			"labels": ["color scheme"],
			"releases": [
				{
					"sublime_text": "*",
					"details": "https://github.com/idleberg/Paraiso.tmTheme/tree/master"
				}
			]
		},
		{
			"details": "https://github.com/odyssomay/paredit",
			"labels": ["text manipulation", "formatting", "code navigation"],
			"releases": [
				{
					"sublime_text": "*",
					"details": "https://github.com/odyssomay/paredit/tree/master"
				}
			]
		},
		{
			"details": "https://github.com/ilyakam/ParentalControl",
			"releases": [
				{
					"sublime_text": "<3000",
					"details": "https://github.com/ilyakam/ParentalControl/tree/master"
				}
			]
		},
		{
			"name": "Paste Anywhere",
			"details": "https://github.com/FMCorz/PasteAnywhere",
			"releases": [
				{
					"sublime_text": "<3000",
					"details": "https://github.com/FMCorz/PasteAnywhere/tree/master"
				}
			]
		},
		{
			"name": "Paste as Column",
			"details": "https://bitbucket.org/Clams/sublimepastecolumn",
			"releases": [
				{
					"sublime_text": ">3000",
					"details": "https://bitbucket.org/Clams/sublimepastecolumn/src/default"
				}
			]
		},
		{
			"name": "Paste as Link",
			"details": "https://github.com/marekkaczkowski/sublime-paste-as-link",
			"releases": [
				{
					"sublime_text": "<3000",
					"details": "https://github.com/marekkaczkowski/sublime-paste-as-link/tree/master"
				}
			]
		},
		{
			"name": "Paste Laravel",
			"details": "https://github.com/RobinMalfait/Laravel-paste",
			"releases": [
				{
					"sublime_text": "*",
					"details": "https://github.com/RobinMalfait/Laravel-paste/tree/master"
				}
			]
		},
		{
			"name": "Paste PDF Text Block",
			"details": "https://github.com/compleatang/sublimetext-pastepdf",
			"releases": [
				{
					"sublime_text": "*",
					"details": "https://github.com/compleatang/sublimetext-pastepdf/tree/master"
				}
			]
		},
		{
			"name": "Paste to friendpaste.com",
			"details": "https://github.com/martinsam/sublime-friendpaste",
			"releases": [
				{
					"sublime_text": "<3000",
					"details": "https://github.com/martinsam/sublime-friendpaste/tree/master"
				}
			]
		},
		{
			"name": "Paste to paste.pm",
			"details": "https://github.com/while1eq1/sublime-pastepm",
			"releases": [
				{
					"sublime_text": "<3000",
					"details": "https://github.com/while1eq1/sublime-pastepm/tree/master"
				}
			]
		},
		{
			"details": "https://github.com/Paaskehare/pastebin-sublime-plugin",
			"releases": [
				{
					"sublime_text": "*",
					"details": "https://github.com/Paaskehare/pastebin-sublime-plugin/tree/master"
				}
			]
		},
		{
			"name": "PasteSelOnClick",
			"details": "https://bitbucket.org/Clams/pasteselonclick",
			"releases": [
				{
					"sublime_text": "<3000",
					"details": "https://bitbucket.org/Clams/pasteselonclick/src/default"
				},
				{
					"sublime_text": ">3000",
					"details": "https://bitbucket.org/Clams/pasteselonclick/src/st3"
				}
			]
		},
		{
			"name": "Path to File",
			"details": "https://github.com/eonlepapillon/PathToFile",
			"releases": [
				{
					"sublime_text": "<3000",
					"details": "https://github.com/eonlepapillon/PathToFile/tree/master"
				}
			]
		},
		{
			"name": "Path Tools",
			"details": "https://github.com/pjdietz/sublime-path-tools",
			"donate": "http://pjdietz.com/say-thanks/",
			"releases": [
				{
					"sublime_text": "*",
					"details": "https://github.com/pjdietz/sublime-path-tools/tags"
				}
			]
		},
		{
			"name": "PDB Finder",
			"details": "https://github.com/aleGpereira/sublime-pdb-finder",
			"releases": [
				{
					"sublime_text": "<3000",
					"details": "https://github.com/aleGpereira/sublime-pdb-finder/tags"
				}
			]
		},
		{
			"name": "PEG.js",
			"details": "https://github.com/alexstrat/PEGjs.tmbundle",
			"releases": [
				{
					"sublime_text": "*",
					"details": "https://github.com/alexstrat/PEGjs.tmbundle/tree/master"
				}
			]
		},
		{
			"name": "Pelican",
			"details": "https://github.com/jsliang/sublime-pelican",
			"releases": [
				{
					"sublime_text": "<3000",
					"details": "https://github.com/jsliang/sublime-pelican/tree/master"
				}
			]
		},
		{
			"name": "Perforce",
			"details": "https://github.com/ericmartel/Sublime-Text-2-Perforce-Plugin",
			"releases": [
				{
					"sublime_text": "<3000",
					"details": "https://github.com/ericmartel/Sublime-Text-2-Perforce-Plugin/tree/master"
				},
				{
					"sublime_text": ">=3000",
					"details": "https://github.com/ericmartel/Sublime-Text-3-Perforce-Plugin/tree/master"
				}
			]
		},
		{
			"name": "perldoc",
			"details": "https://github.com/cockscomb/SublimePerldoc",
			"releases": [
				{
					"sublime_text": "<3000",
					"details": "https://github.com/cockscomb/SublimePerldoc/tree/master"
				}
			]
		},
		{
			"details": "https://github.com/skuroda/PersistentRegexHighlight",
			"releases": [
				{
					"sublime_text": "*",
					"details": "https://github.com/skuroda/PersistentRegexHighlight/tree/master"
				}
			]
		},
		{
			"name": "Perv - Color Scheme",
			"details": "https://github.com/FlavourSys/Perv-ColorScheme",
			"labels": ["color scheme"],
			"releases": [
				{
					"sublime_text": "*",
					"details": "https://github.com/FlavourSys/Perv-ColorScheme/tree/master"
				}
			]
		},
		{
			"name": "PgSQL",
			"details": "https://github.com/jobywalker/PgSQL-Sublime",
			"releases": [
				{
					"sublime_text": "*",
					"details": "https://github.com/jobywalker/PgSQL-Sublime/tree/master"
				}
			]
		},
		{
			"name": "Phix Color Scheme",
			"details": "https://github.com/stuartherbert/sublime-phix-color-scheme",
			"labels": ["color scheme"],
			"releases": [
				{
					"sublime_text": "*",
					"details": "https://github.com/stuartherbert/sublime-phix-color-scheme/tree/master"
				}
			]
		},
		{
			"name": "PHP Built-in WebServer",
			"details": "https://github.com/astronaughts/SublimePHPBuiltinWebServer",
			"releases": [
				{
					"sublime_text": "<3000",
					"details": "https://github.com/astronaughts/SublimePHPBuiltinWebServer/tree/master"
				}
			]
		},
		{
			"name": "PHP Companion",
			"details": "https://github.com/erichard/SublimePHPCompanion",
			"releases": [
				{
					"sublime_text": ">=3000",
					"details": "https://github.com/erichard/SublimePHPCompanion/tree/master"
				}
			]
		},
		{
			"name": "PHP Completions Kit",
			"details": "https://github.com/gerardroche/sublime-phpck",
			"labels": ["php", "auto-complete"],
			"releases": [
				{
					"sublime_text": "*",
					"details": "https://github.com/gerardroche/sublime-phpck/tags"
				}
			]
		},
		{
			"name": "PHP Haml",
			"details": "https://github.com/xt99/sublimetext-php-haml",
			"releases": [
				{
					"sublime_text": "*",
					"details": "https://github.com/xt99/sublimetext-php-haml/tree/master"
				}
			]
		},
		{
			"name": "PHP MySQLi connection",
			"details": "https://github.com/misalazovic/PHP-MySQLi-connection",
			"releases": [
				{
					"sublime_text": "*",
					"details": "https://github.com/misalazovic/PHP-MySQLi-connection/tree/master"
				}
			]
		},
		{
			"name": "PHP Namespace Command",
			"details": "https://github.com/alexandresalome/sublime-alom",
			"releases": [
				{
					"sublime_text": "<3000",
					"details": "https://github.com/alexandresalome/sublime-alom/tree/master"
				}
			]
		},
		{
			"name": "PHP Syntax Checker",
			"details": "https://github.com/naomichi-y/php_syntax_checker",
			"releases": [
				{
					"sublime_text": "<3000",
					"details": "https://github.com/naomichi-y/php_syntax_checker/tree/master"
				}
			]
		},
		{
			"name": "PHP Zend Framework 2 Helper",
			"details": "https://github.com/pipe-devnull/ZF2Helper",
			"releases": [
				{
					"sublime_text": "<3000",
					"details": "https://github.com/pipe-devnull/ZF2Helper/tree/master"
				}
			]
		},
		{
			"name": "PHP-Twig",
			"details": "https://github.com/Anomareh/PHP-Twig.tmbundle",
			"releases": [
				{
					"sublime_text": "*",
					"details": "https://github.com/Anomareh/PHP-Twig.tmbundle/tree/master"
				}
			]
		},
		{
			"details": "https://github.com/SublimeText/PhpBeautifier",
			"releases": [
				{
					"sublime_text": "<3000",
					"details": "https://github.com/SublimeText/PhpBeautifier/tree/master"
				}
			]
		},
		{
			"name": "PhpCodeGen",
			"homepage": "http://idevelopsolutions.com/PhpCodeGen",
			"labels": ["code gen", "php code gen", "php code generation", "code generation", "php", "text manipulation", "formatting", "docblock", "snippets", "php snippets"],
			"details": "https://bitbucket.org/bteryek/phpcodegen",
			"releases": [
				{
					"platforms": [
						"*"
					],
					"sublime_text": "*",
					"details": "https://bitbucket.org/bteryek/phpcodegen/#tags"
				}
			]
		},
		{
			"name": "Phpcs",
			"details": "https://github.com/benmatselby/sublime-phpcs",
			"releases": [
				{
					"sublime_text": "*",
					"details": "https://github.com/benmatselby/sublime-phpcs/tree/master"
				}
			]
		},
		{
			"details": "https://github.com/SublimeText/PhpDoc",
			"releases": [
				{
					"sublime_text": "*",
					"details": "https://github.com/SublimeText/PhpDoc/tree/master"
				}
			]
		},
		{
			"name": "phpDocumentor",
			"details": "https://github.com/benmatselby/sublime-phpdocumentor",
			"releases": [
				{
					"sublime_text": "<3000",
					"details": "https://github.com/benmatselby/sublime-phpdocumentor/tree/master"
				}
			],
			"previous_names": [
				"DocBlox"
			]
		},
		{
			"name": "PhpDox",
			"details": "https://github.com/oct8cat/sublime-phpdox",
			"releases": [
				{
					"sublime_text": "<3000",
					"details": "https://github.com/oct8cat/sublime-phpdox/tree/master"
				}
			]
		},
		{
			"name": "PhpNamespace",
			"details": "https://github.com/gl3n/sublime-php-namespace",
			"releases": [
				{
					"sublime_text": "<3000",
					"details": "https://github.com/gl3n/sublime-php-namespace/tree/master"
				},
				{
					"sublime_text": ">=3000",
					"details": "https://github.com/gl3n/sublime-php-namespace/tree/ST3"
				}
			]
		},
		{
			"name": "PhpSpec Snippets",
			"details": "https://github.com/peterjmit/sublime-phpspec-snippets",
			"releases": [
				{
					"sublime_text": "*",
					"details": "https://github.com/peterjmit/sublime-phpspec-snippets/tags"
				}
			]
		},
		{
			"name": "PhpTidy",
			"details": "https://github.com/welovewordpress/SublimePhpTidy",
			"releases": [
				{
					"sublime_text": "<3000",
					"details": "https://github.com/welovewordpress/SublimePhpTidy/tree/master"
				}
			]
		},
		{
			"name": "PHPUnit",
			"details": "https://github.com/stuartherbert/sublime-phpunit",
			"releases": [
				{
					"sublime_text": "*",
					"details": "https://github.com/stuartherbert/sublime-phpunit/tree/master"
				}
			]
		},
		{
			"name": "PHPUnit Completions",
			"details": "https://github.com/tkowalewski/phpunit-sublime-completions",
			"releases": [
				{
					"sublime_text": "*",
					"details": "https://github.com/tkowalewski/phpunit-sublime-completions/tree/master"
				}
			]
		},
		{
			"name": "PHPUnit Snippets",
			"details": "https://github.com/florianeckerstorfer/fe-sublime-phpunit",
			"labels": ["snippets"],
			"releases": [
				{
					"sublime_text": "*",
					"details": "https://github.com/florianeckerstorfer/fe-sublime-phpunit/tree/master"
				}
			]
		},
		{
			"name": "Pipe Dream",
			"details": "https://github.com/billymoon/Sublime-Pipe-Dream",
			"releases": [
				{
					"sublime_text": "<3000",
					"details": "https://github.com/billymoon/Sublime-Pipe-Dream/tree/master"
				}
			]
		},
		{
			"name": "PKs Color Scheme",
			"details": "https://github.com/mjs7231/sublime-pkstheme",
			"labels": ["color scheme"],
			"releases": [
				{
					"sublime_text": "*",
					"details": "https://github.com/mjs7231/sublime-pkstheme/tree/master"
				}
			]
		},
		{
			"name": "Placehold.it Image Tag Generator",
			"details": "https://github.com/SubZane/Sublime-Placehold.it",
			"releases": [
				{
					"sublime_text": "<3000",
					"details": "https://github.com/SubZane/Sublime-Placehold.it/tree/master"
				}
			]
		},
		{
			"details": "https://github.com/mrmartineau/Placeholders",
			"releases": [
				{
					"sublime_text": "*",
					"details": "https://github.com/mrmartineau/Placeholders/tree/master"
				}
			]
		},
		{
			"name": "Placester",
			"details": "https://github.com/Placester/placester-st2-plugin",
			"releases": [
				{
					"sublime_text": "*",
					"details": "https://github.com/Placester/placester-st2-plugin/tree/master"
				}
			]
		},
		{
			"details": "https://github.com/aziz/PlainTasks",
			"releases": [
				{
					"sublime_text": "*",
					"details": "https://github.com/aziz/PlainTasks/tree/master"
				}
			]
		},
		{
			"details": "https://github.com/quarnster/PlatformSettings",
			"releases": [
				{
					"sublime_text": "<3000",
					"details": "https://github.com/quarnster/PlatformSettings/tree/master"
				}
			]
		},
		{
			"name": "Play 2.0",
			"details": "https://github.com/guillaumebort/play2-sublimetext2",
			"releases": [
				{
					"sublime_text": "*",
					"details": "https://github.com/guillaumebort/play2-sublimetext2/tree/master"
				}
			]
		},
		{
			"name": "plist",
			"details": "https://bitbucket.org/fschwehn/sublime_plist/overview",
			"labels": ["language syntax"],
			"releases": [
				{
					"sublime_text": "*",
					"details": "https://bitbucket.org/fschwehn/sublime_plist/src/master"
				}
			]
		},
		{
			"name": "Plist Binary",
			"details": "https://github.com/relikd/plist-binary_sublime",
			"releases": [
				{
					"sublime_text": "*",
					"details": "https://github.com/relikd/plist-binary_sublime/tree/master"
				}
			]
		},
		{
			"details": "https://github.com/facelessuser/PlistJsonConverter",
			"releases": [
				{
					"sublime_text": "<3000",
					"details": "https://github.com/facelessuser/PlistJsonConverter/tree/master"
				},
				{
					"sublime_text": ">=3000",
					"details": "https://github.com/facelessuser/PlistJsonConverter/tree/ST3"
				}
			]
		},
		{
<<<<<<< HEAD
=======
			"name": "PloneReload",
			"details": "https://github.com/maethu/SublimePloneReload",
			"releases": [
				{
					"sublime_text": "<3000",
					"details": "https://github.com/maethu/SublimePloneReload/tags"
				}
			]
		},
		{
			"name": "Plugin Debugger",
			"details": "https://bitbucket.org/klorenz/plugindebugger",
			"releases": [
				{
					"sublime_text": "*",
					"details": "https://bitbucket.org/klorenz/plugindebugger/src/default"
				}
			]
		},
		{
>>>>>>> d6f2eda7
			"name": "Pman",
			"details": "https://github.com/benmatselby/sublime-pman",
			"releases": [
				{
					"sublime_text": "*",
					"details": "https://github.com/benmatselby/sublime-pman/tree/master"
				}
			]
		},
		{
			"name": "Pomodoro",
			"details": "https://github.com/fbird/Sublime-Pomodoro",
			"labels": ["timer"],
			"releases": [
				{
					"sublime_text": "*",
					"details": "https://github.com/fbird/Sublime-Pomodoro/tree/master"
				}
			]
		},
		{
			"name": "Postgres PL pgSQL",
			"details": "https://github.com/mulander/postgres.tmbundle",
			"labels": ["language syntax"],
			"releases": [
				{
					"sublime_text": "*",
					"details": "https://github.com/mulander/postgres.tmbundle/tree/master"
				}
			]
		},
		{
			"name": "PowerMTML Completions",
			"details": "https://github.com/bit-part/PowerMTML-ST2",
			"releases": [
				{
					"sublime_text": "<3000",
					"details": "https://github.com/bit-part/PowerMTML-ST2/tree/master"
				}
			]
		},
		{
			"name": "PowerPaste",
			"details": "https://github.com/tylerclendenin/Sublime-PowerPaste",
			"releases": [
				{
					"sublime_text": "<3000",
					"details": "https://github.com/tylerclendenin/Sublime-PowerPaste/tree/master"
				}
			]
		},
		{
			"details": "https://github.com/SublimeText/PowerShell",
			"releases": [
				{
					"sublime_text": "*",
					"details": "https://github.com/SublimeText/PowerShell/tree/master"
				}
			]
		},
		{
			"name": "Powershell Help Generator",
			"details": "https://github.com/sponte/sublime_powershell_help",
			"labels": ["help doc"],
			"releases": [
				{
					"sublime_text": "*",
					"details": "https://github.com/sponte/sublime_powershell_help/tree/master"
				}
			]
		},
		{
			"details": "https://github.com/SublimeText/PowershellUtils",
			"releases": [
				{
					"sublime_text": "<3000",
					"details": "https://github.com/SublimeText/PowershellUtils/tree/master"
				}
			]
		},
		{
			"name": "Pre language syntax highlighting",
			"details": "https://github.com/jonschlinkert/pre-sublime",
			"labels": ["language syntax"],
			"releases": [
				{
					"sublime_text": "*",
					"details": "https://github.com/jonschlinkert/pre-sublime/tree/master"
				}
			]
		},
		{
			"name": "Premake",
			"details": "https://github.com/tynril/sublime-premake",
			"releases": [
				{
					"sublime_text": "*",
					"details": "https://github.com/tynril/sublime-premake/tree/master"
				}
			]
		},
		{
			"name": "Preset Command",
			"details": "https://github.com/benweier/PresetCommand",
			"releases": [
				{
					"sublime_text": "*",
					"details": "https://github.com/benweier/PresetCommand/tree/master"
				}
			]
		},
		{
			"name": "Pretty JSON",
			"details": "https://github.com/dzhibas/SublimePrettyJson",
			"releases": [
				{
					"sublime_text": "*",
					"details": "https://github.com/dzhibas/SublimePrettyJson/tree/master"
				}
			]
		},
		{
			"name": "Preview",
			"details": "https://github.com/iafan/SublimeTextPreview",
			"releases": [
				{
					"sublime_text": "<3000",
					"details": "https://github.com/iafan/SublimeTextPreview/tree/master"
				}
			]
		},
		{
			"details": "https://github.com/Nijikokun/Prevu",
			"releases": [
				{
					"sublime_text": "<3000",
					"details": "https://github.com/Nijikokun/Prevu/tree/master"
				}
			]
		},
		{
			"name": "Print to HTML",
			"details": "https://github.com/joelpt/sublimetext-print-to-html",
			"releases": [
				{
					"sublime_text": "<3000",
					"details": "https://github.com/joelpt/sublimetext-print-to-html/tree/master"
				}
			]
		},
		{
			"name": "Processing",
			"details": "https://github.com/b-g/processing-sublime",
			"releases": [
				{
					"sublime_text": "*",
					"details": "https://github.com/b-g/processing-sublime/tree/master"
				}
			]
		},
		{
			"name": "ProcessWire Snippets - Advanced",
			"details": "https://github.com/evanmcd/SublimeProcessWireSnippetsAdvanced",
			"labels": ["snippets"],
			"releases": [
				{
					"sublime_text": "*",
					"details": "https://github.com/evanmcd/SublimeProcessWireSnippetsAdvanced/tree/master"
				}
			]
		},
		{
			"name": "ProcessWire Snippets - Basic",
			"details": "https://github.com/evanmcd/SublimeProcessWireSnippetsBasic",
			"labels": ["snippets"],
			"releases": [
				{
					"sublime_text": "*",
					"details": "https://github.com/evanmcd/SublimeProcessWireSnippetsBasic/tree/master"
				}
			]
		},
		{
<<<<<<< HEAD
=======
			"name": "Project Sync",
			"details": "https://github.com/GentlemanJ/devsync",
			"releases": [
				{
					"sublime_text": "*",
					"details": "https://github.com/GentlemanJ/devsync/tags"
				}
			]
		},
		{
			"details": "https://bitbucket.org/klorenz/projectspecific",
			"releases": [
				{
					"sublime_text": "<3000",
					"details": "https://bitbucket.org/klorenz/projectspecific/src/default"
				}
			]
		},
		{
>>>>>>> d6f2eda7
			"name": "ProjectTreeTemplater",
			"details": "https://github.com/julianxhokaxhiu/sublime-projecttreetemplater",
			"releases": [
				{
					"sublime_text": "<3000",
					"details": "https://github.com/julianxhokaxhiu/sublime-projecttreetemplater/tree/master"
				}
			]
		},
		{
			"name": "Prolog",
			"details": "https://github.com/alnkpa/sublimeprolog",
			"releases": [
				{
					"sublime_text": "*",
					"details": "https://github.com/alnkpa/sublimeprolog/tree/master"
				}
			]
		},
		{
			"name": "Propel",
			"details": "https://github.com/smhg/sublime_propel",
			"releases": [
				{
					"sublime_text": "*",
					"details": "https://github.com/smhg/sublime_propel/tags"
				}
			]
		},
		{
			"name": "Protocol Buffer Syntax",
			"details": "https://github.com/awalterschulze/sublime-protobuf-syntax",
			"labels": ["language syntax"],
			"releases": [
				{
					"sublime_text": "*",
					"details": "https://github.com/awalterschulze/sublime-protobuf-syntax/tags"
				}
			]
		},
		{
			"name": "ProtoFeather",
			"details": "https://github.com/frou/ProtoFeather",
			"releases": [
				{
					"sublime_text": "*",
					"details": "https://github.com/frou/ProtoFeather/tree/master"
				}
			]
		},
		{
			"name": "Puppet",
			"details": "https://github.com/russCloak/SublimePuppet",
			"releases": [
				{
					"sublime_text": "*",
					"details": "https://github.com/russCloak/SublimePuppet/tree/master"
				}
			]
		},
		{
			"name": "Puppet Syntax checking",
			"details": "https://github.com/Stubbs/sublime-puppet-syntax",
			"labels": ["language syntax"],
			"releases": [
				{
					"sublime_text": "<3000",
					"details": "https://github.com/Stubbs/sublime-puppet-syntax/tree/master"
				}
			]
		},
		{
			"name": "PureCM",
			"details": "https://github.com/PureCM/Sublime-Text-2-PureCM-Plugin",
			"releases": [
				{
					"sublime_text": "*",
					"details": "https://github.com/PureCM/Sublime-Text-2-PureCM-Plugin/tree/master"
				}
			]
		},
		{
			"details": "https://github.com/biermeester/Pylinter",
			"labels": ["linting"],
			"releases": [
				{
					"sublime_text": "*",
					"details": "https://github.com/biermeester/Pylinter/tree/master"
				}
			]
		},
		{
			"name": "PyQt Search",
			"details": "https://github.com/achayan/sublimePyQtSearch",
			"releases": [
				{
					"sublime_text": "<3000",
					"details": "https://github.com/achayan/sublimePyQtSearch/tree/master"
				}
			]
		},
		{
			"name": "PyroCMS Snippets",
			"details": "https://github.com/Dixens/sublime-text-pyrocms-snippets",
			"labels": ["snippets"],
			"releases": [
				{
					"sublime_text": "*",
					"details": "https://github.com/Dixens/sublime-text-pyrocms-snippets/tree/master"
				}
			]
		},
		{
			"name": "PySide",
			"details": "https://github.com/DamnWidget/SublimePySide",
			"releases": [
				{
					"sublime_text": "*",
					"details": "https://github.com/DamnWidget/SublimePySide/tree/master"
				}
			]
		},
		{
			"name": "PyTags",
			"details": "https://github.com/qfel/sublime-pytags",
			"releases": [
				{
					"sublime_text": "<3000",
					"details": "https://github.com/qfel/sublime-pytags/tree/master"
				}
			]
		},
		{
			"name": "Python Anywhere Editor",
			"details": "https://github.com/kutu/PythonAnywhereEditor",
			"releases": [
				{
					"sublime_text": "<3000",
					"details": "https://github.com/kutu/PythonAnywhereEditor/tree/master"
				}
			]
		},
		{
			"name": "Python Auto-Complete",
			"details": "https://github.com/eliquious/Python-Auto-Complete",
			"releases": [
				{
					"sublime_text": "*",
					"details": "https://github.com/eliquious/Python-Auto-Complete/tree/master"
				}
			]
		},
		{
			"name": "Python Checker",
			"details": "https://github.com/patrys/PythonChecker",
			"labels": ["linting"],
			"releases": [
				{
					"sublime_text": ">3000",
					"details": "https://github.com/patrys/PythonChecker/tags"
				}
			]
		},
		{
			"name": "Python Coverage",
			"details": "https://github.com/davisagli/SublimePythonCoverage",
			"releases": [
				{
					"sublime_text": "<3000",
					"details": "https://github.com/davisagli/SublimePythonCoverage/tree/master"
				}
			]
		},
		{
			"name": "Python Flake8 Lint",
			"details": "https://github.com/dreadatour/Flake8Lint",
			"labels": ["linting"],
			"releases": [
				{
					"sublime_text": "*",
					"details": "https://github.com/dreadatour/Flake8Lint/tags"
				}
			]
		},
		{
			"name": "Python Imports Sorter",
			"details": "https://github.com/vi4m/sublime_python_imports",
			"releases": [
				{
					"sublime_text": "<3000",
					"details": "https://github.com/vi4m/sublime_python_imports/tree/master"
				}
			]
		},
		{
			"name": "Python Improved",
			"details": "https://github.com/MattDMo/PythonImproved",
			"labels": ["language syntax"],
			"releases": [
				{
					"sublime_text": "*",
					"details": "https://github.com/MattDMo/PythonImproved/tags"
				}
			]
		},
		{
			"name": "Python Nose Testing Snippets",
			"details": "https://github.com/sloria/sublime-nose-snippets",
			"labels": ["snippets"],
			"releases": [
				{
					"sublime_text": "*",
					"details": "https://github.com/sloria/sublime-nose-snippets/tree/master"
				}
			]
		},
		{
			"name": "Python Open Module (New)",
			"details": "https://github.com/Mimino666/SublimeText2-python-open-module-new",
			"releases": [
				{
					"sublime_text": "<3000",
					"details": "https://github.com/Mimino666/SublimeText2-python-open-module-new/tree/master"
				}
			]
		},
		{
			"name": "Python Path to Clipboard",
			"details": "https://github.com/Mimino666/SublimeText2-python-package-to-clipboard",
			"releases": [
				{
					"sublime_text": "<3000",
					"details": "https://github.com/Mimino666/SublimeText2-python-package-to-clipboard/tree/master"
				}
			],
			"previous_names": [
				"Python Package to Clipboard"
			]
		},
		{
			"name": "Python PEP8 Autoformat",
			"details": "https://bitbucket.org/StephaneBunel/pythonpep8autoformat",
			"releases": [
				{
					"sublime_text": "*",
					"details": "https://bitbucket.org/StephaneBunel/pythonpep8autoformat/src/default"
				}
			]
		},
		{
			"name": "Python Pep8 Lint",
			"details": "https://github.com/dreadatour/Pep8Lint",
			"labels": ["linting"],
			"releases": [
				{
					"sublime_text": "<3000",
					"details": "https://github.com/dreadatour/Pep8Lint/tree/master"
				}
			]
		},
		{
			"details": "https://github.com/SublimeText/PythonOpenModule",
			"releases": [
				{
					"sublime_text": "<3000",
					"details": "https://github.com/SublimeText/PythonOpenModule/tree/master"
				}
			]
		},
		{
			"name": "PythonTidy",
			"details": "https://github.com/witsch/SublimePythonTidy",
			"releases": [
				{
					"sublime_text": "<3000",
					"details": "https://github.com/witsch/SublimePythonTidy/tree/master"
				}
			]
		}
	]
}<|MERGE_RESOLUTION|>--- conflicted
+++ resolved
@@ -690,8 +690,6 @@
 			]
 		},
 		{
-<<<<<<< HEAD
-=======
 			"name": "PloneReload",
 			"details": "https://github.com/maethu/SublimePloneReload",
 			"releases": [
@@ -702,17 +700,6 @@
 			]
 		},
 		{
-			"name": "Plugin Debugger",
-			"details": "https://bitbucket.org/klorenz/plugindebugger",
-			"releases": [
-				{
-					"sublime_text": "*",
-					"details": "https://bitbucket.org/klorenz/plugindebugger/src/default"
-				}
-			]
-		},
-		{
->>>>>>> d6f2eda7
 			"name": "Pman",
 			"details": "https://github.com/benmatselby/sublime-pman",
 			"releases": [
@@ -896,8 +883,6 @@
 			]
 		},
 		{
-<<<<<<< HEAD
-=======
 			"name": "Project Sync",
 			"details": "https://github.com/GentlemanJ/devsync",
 			"releases": [
@@ -908,16 +893,6 @@
 			]
 		},
 		{
-			"details": "https://bitbucket.org/klorenz/projectspecific",
-			"releases": [
-				{
-					"sublime_text": "<3000",
-					"details": "https://bitbucket.org/klorenz/projectspecific/src/default"
-				}
-			]
-		},
-		{
->>>>>>> d6f2eda7
 			"name": "ProjectTreeTemplater",
 			"details": "https://github.com/julianxhokaxhiu/sublime-projecttreetemplater",
 			"releases": [
